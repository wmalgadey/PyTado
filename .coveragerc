[run]
# Specify the source code directories to measure coverage for.
# For PyTado, this is likely the main package directory.
source = PyTado

# If you have scripts or command-line utilities outside the main package,
# you can also include them, e.g.: source = PyTado, scripts

# Omit certain files or directories from coverage.
omit =
    tests/*
    # Include any other files or directories you want to exclude here.

[report]
# Show missing lines of coverage in the report.
show_missing = True

<<<<<<< HEAD
exclude_also =
=======
# Exclude certain lines from coverage calculations. For instance, you might exclude:
#exclude_lines =
exclude_also =
    pragma: no cover
>>>>>>> 4144eff4
    def __repr__
    if self.debug:
    if settings.DEBUG
    raise AssertionError
<<<<<<< HEAD
    raise NotImplementedError
    if 0:
    if __name__ == .__main__.:
=======
    raise NotImplementedError
    if 0:
    # Defensive code
    if __name__ == .__main__.:
    raise NotImplementedError
>>>>>>> 4144eff4
    if TYPE_CHECKING:
    class .*\bProtocol\):
    @(abc\.)?abstractmethod
    @overload

[html]
# Directory where the HTML coverage report will be generated.
directory = coverage_html_report<|MERGE_RESOLUTION|>--- conflicted
+++ resolved
@@ -15,29 +15,19 @@
 # Show missing lines of coverage in the report.
 show_missing = True
 
-<<<<<<< HEAD
-exclude_also =
-=======
 # Exclude certain lines from coverage calculations. For instance, you might exclude:
 #exclude_lines =
 exclude_also =
     pragma: no cover
->>>>>>> 4144eff4
     def __repr__
     if self.debug:
     if settings.DEBUG
     raise AssertionError
-<<<<<<< HEAD
-    raise NotImplementedError
-    if 0:
-    if __name__ == .__main__.:
-=======
     raise NotImplementedError
     if 0:
     # Defensive code
     if __name__ == .__main__.:
     raise NotImplementedError
->>>>>>> 4144eff4
     if TYPE_CHECKING:
     class .*\bProtocol\):
     @(abc\.)?abstractmethod
