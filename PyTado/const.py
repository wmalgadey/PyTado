--- conflicted
+++ resolved
@@ -4,16 +4,9 @@
 import enum
 
 from PyTado.types import HvacMode
-<<<<<<< HEAD
-
-CLIENT_ID = "tado-web-app"  # nosec B105
-CLIENT_SECRET = "wZaRN7rpjn3FoNyF5IFuxg9uMzYJcvOoQ8QWiIqS3hfk6gLhVlG57j5YNoZL2Rtc"  # nosec B105
-
-=======
 
 CLIENT_ID_DEVICE = "1bb50063-6b0c-4d11-bd99-387f4a91cc46"  # nosec B105
 
->>>>>>> 8a0f9587
 
 CONST_LINK_OFFLINE = "OFFLINE"
 CONST_CONNECTION_OFFLINE = "OFFLINE"
