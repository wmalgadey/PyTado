"""Adapter to represent a tado zones and state."""

import dataclasses
import logging
from typing import Any, Self

from .const import (
    CONST_FAN_AUTO,
    CONST_FAN_OFF,
    CONST_HVAC_COOL,
    CONST_HVAC_HEAT,
    CONST_HVAC_IDLE,
    CONST_HVAC_OFF,
    CONST_LINK_OFFLINE,
    CONST_MODE_OFF,
    CONST_MODE_SMART_SCHEDULE,
    DEFAULT_TADO_PRECISION,
    TADO_HVAC_ACTION_TO_MODES,
    TADO_MODES_TO_HVAC_ACTION,
    TYPE_AIR_CONDITIONING,
    CONST_VERTICAL_SWING_OFF,
    CONST_HORIZONTAL_SWING_OFF,
    CONST_FAN_SPEED_AUTO,
    CONST_FAN_SPEED_OFF,
)

_LOGGER = logging.getLogger(__name__)


@dataclasses.dataclass(frozen=True, kw_only=True)
class TadoZone:
<<<<<<< HEAD
    """Tado Zone data structure."""

    zone_id: int
    current_temp: float | None = None
    connection: str | None = None
    current_temp_timestamp: str | None = None
    current_humidity: float | None = None
    current_humidity_timestamp: str | None = None
    is_away: bool | None = None
    current_hvac_action: str = CONST_HVAC_OFF
    current_fan_speed: str | None = None
    current_hvac_mode: str | None = None
    current_swing_mode: str | None = None
    target_temp: float | None = None
    available: bool = False
    power: str | None = None
    link: str | None = None
    ac_power_timestamp: str | None = None
    heating_power_timestamp: str | None = None
    ac_power: str | None = None
    heating_power: str | None = None
    heating_power_percentage: float | None = None
    tado_mode: str | None = None
    overlay_termination_type: str | None = None
    overlay_termination_timestamp: str | None = None
    preparation: bool = False
    open_window: bool = False
    open_window_detected: bool = False
    open_window_attr: dict[str, Any] = dataclasses.field(default_factory=dict)
    precision: float = DEFAULT_TADO_PRECISION
    default_overlay_termination_type = None
    default_overlay_termination_duration = None

    @property
    def overlay_active(self) -> bool:
        """Overlay active."""
        return self.current_hvac_mode != CONST_MODE_SMART_SCHEDULE

    @classmethod
    def from_data(cls, zone_id: int, data: dict[str, Any]) -> Self:
=======
    """Represent a tado zone."""

    def __init__(self, data, zone_id):
        """Create a tado zone."""
        self._data = data
        self._zone_id = zone_id
        self._current_temp = None
        self._connection = None
        self._current_temp_timestamp = None
        self._current_humidity = None
        self._current_humidity_timestamp = None
        self._is_away = False
        self._current_hvac_action = None
        self._current_fan_speed = None
        self._current_fan_level = None
        self._current_hvac_mode = None
        self._current_swing_mode = None
        self._current_vertical_swing_mode = None
        self._current_horizontal_swing_mode = None
        self._target_temp = None
        self._available = False
        self._power = None
        self._link = None
        self._ac_power_timestamp = None
        self._heating_power_timestamp = None
        self._ac_power = None
        self._heating_power = None
        self._heating_power_percentage = None
        self._tado_mode = None
        self._overlay_active = None
        self._overlay_termination_type = None
        self._overlay_termination_timestamp = None
        self._preparation = None
        self._open_window = None
        self._open_window_detected = None
        self._open_window_attr = None
        self._precision = DEFAULT_TADO_PRECISION
        self._default_overlay_termination_type = None
        self._default_overlay_termination_duration = None
        self.update_data(data)

    @property
    def preparation(self):
        """Zone is preparing to heat."""
        return self._preparation

    @property
    def open_window(self):
        """Window is open."""
        return self._open_window

    @property
    def open_window_detected(self):
        """Window is opened."""
        return self._open_window_detected

    @property
    def open_window_attr(self):
        """Window open attributes."""
        return self._open_window_attr

    @property
    def current_temp(self):
        """Temperature of the zone."""
        return self._current_temp

    @property
    def current_temp_timestamp(self):
        """Temperature of the zone timestamp."""
        return self._current_temp_timestamp

    @property
    def connection(self):
        """Up or down internet connection."""
        return self._connection

    @property
    def tado_mode(self):
        """Tado mode."""
        return self._tado_mode

    @property
    def overlay_active(self):
        """Overlay acitive."""
        return self._current_hvac_mode != CONST_MODE_SMART_SCHEDULE

    @property
    def overlay_termination_type(self):
        """Overlay termination type (what happens when period ends)."""
        return self._overlay_termination_type

    @property
    def overlay_termination_time(self):
        """Overlay termination time."""
        return self._overlay_termination_timestamp

    @property
    def current_humidity(self):
        """Humidity of the zone."""
        return self._current_humidity

    @property
    def current_humidity_timestamp(self):
        """Humidity of the zone timestamp."""
        return self._current_humidity_timestamp

    @property
    def ac_power_timestamp(self):
        """AC power timestamp."""
        return self._ac_power_timestamp

    @property
    def heating_power_timestamp(self):
        """Heating power timestamp."""
        return self._heating_power_timestamp

    @property
    def ac_power(self):
        """AC power."""
        return self._ac_power

    @property
    def heating_power(self):
        """Heating power."""
        return self._heating_power

    @property
    def heating_power_percentage(self):
        """Heating power percentage."""
        return self._heating_power_percentage

    @property
    def is_away(self):
        """Is Away (not home)."""
        return self._is_away

    @property
    def power(self):
        """Power is on."""
        return self._power

    @property
    def current_hvac_action(self):
        """HVAC Action (home assistant const)."""
        return self._current_hvac_action

    @property
    def current_fan_speed(self):
        """TADO Fan speed (tado const)."""
        return self._current_fan_speed

    @property
    def current_fan_level(self):
        """TADO Fan level (tado const)."""
        return self._current_fan_level

    @property
    def link(self):
        """Link (internet connection state)."""
        return self._link

    @property
    def precision(self):
        """Precision of temp units."""
        return self._precision

    @property
    def current_hvac_mode(self):
        """TADO HVAC Mode (tado const)."""
        return self._current_hvac_mode

    @property
    def current_swing_mode(self):
        """TADO SWING Mode (tado const)."""
        return self._current_swing_mode

    @property
    def current_vertical_swing_mode(self):
        """TADO VERTICAL SWING Mode (tado const)."""
        return self._current_vertical_swing_mode

    @property
    def current_horizontal_swing_mode(self):
        """TADO HORIZONTAL SWING Mode (tado const)."""
        return self._current_horizontal_swing_mode

    @property
    def target_temp(self):
        """Target temperature (C)."""
        return self._target_temp

    @property
    def available(self):
        """Device is available and link is up."""
        return self._available
        
    @property
    def default_overlay_termination_type(self):
        """Zone default overlay type."""
        return self._default_overlay_termination_type
        
    @property
    def default_overlay_termination_duration(self):
        """Zone default overlay duration."""
        return self._default_overlay_termination_duration

    def update_data(self, data):
>>>>>>> 03c3118d
        """Handle update callbacks."""
        _LOGGER.debug("Processing data from zone %d", zone_id)
        kwargs: dict[str, Any] = {}
        if "sensorDataPoints" in data:
            sensor_data = data["sensorDataPoints"]

            if "insideTemperature" in sensor_data:
                temperature = float(sensor_data["insideTemperature"]["celsius"])
                kwargs["current_temp"] = temperature
                kwargs["current_temp_timestamp"] = sensor_data[
                    "insideTemperature"
                ]["timestamp"]
                if "precision" in sensor_data["insideTemperature"]:
                    kwargs["precision"] = sensor_data["insideTemperature"][
                        "precision"
                    ]["celsius"]

            if "humidity" in sensor_data:
                humidity = float(sensor_data["humidity"]["percentage"])
                kwargs["current_humidity"] = humidity
                kwargs["current_humidity_timestamp"] = sensor_data["humidity"][
                    "timestamp"
                ]

        if "tadoMode" in data:
            kwargs["is_away"] = data["tadoMode"] == "AWAY"
            kwargs["tado_mode"] = data["tadoMode"]

        if "link" in data:
            kwargs["link"] = data["link"]["state"]

        if "setting" in data:
            # temperature setting will not exist when device is off
            if (
                "temperature" in data["setting"]
                and data["setting"]["temperature"] is not None
            ):
                target_temperature = float(
                    data["setting"]["temperature"]["celsius"]
                )
                kwargs["target_temp"] = target_temperature

            setting = data["setting"]

<<<<<<< HEAD
            kwargs["current_fan_speed"] = None
            # If there is no overlay, the mode will always be
            # "SMART_SCHEDULE"
            kwargs["current_hvac_mode"] = CONST_MODE_OFF
            kwargs["current_swing_mode"] = CONST_MODE_OFF
=======
            self._current_fan_speed = None
            self._current_fan_level = None
            # If there is no overlay, the mode will always be
            # "SMART_SCHEDULE"
            self._current_hvac_mode = CONST_MODE_OFF
            self._current_swing_mode = CONST_MODE_OFF
            self._current_vertical_swing_mode = CONST_VERTICAL_SWING_OFF
            self._current_horizontal_swing_mode = CONST_HORIZONTAL_SWING_OFF
>>>>>>> 03c3118d

            if "mode" in setting:
                # v3 devices use mode
                kwargs["current_hvac_mode"] = setting["mode"]

            if "swing" in setting:
                kwargs["current_swing_mode"] = setting["swing"]

<<<<<<< HEAD
            power = setting["power"]
            kwargs["power"] = power
            if power == "ON":
                kwargs["current_hvac_action"] = CONST_HVAC_IDLE
=======
            if "verticalSwing" in setting:
                self._current_vertical_swing_mode = setting["verticalSwing"]

            if "horizontalSwing" in setting:
                self._current_horizontal_swing_mode = setting["horizontalSwing"]

            self._power = setting["power"]
            if self._power == "ON":
                self._current_hvac_action = CONST_HVAC_IDLE
>>>>>>> 03c3118d
                if (
                    "mode" not in setting
                    and "type" in setting
                    and setting["type"] in TADO_HVAC_ACTION_TO_MODES
                ):
                    # v2 devices do not have mode so we have to figure it out
                    # from type
                    kwargs["current_hvac_mode"] = TADO_HVAC_ACTION_TO_MODES[
                        setting["type"]
                    ]

            # Not all devices have fans
            if "fanSpeed" in setting:
                kwargs["current_fan_speed"] = setting.get(
                    "fanSpeed",
                    CONST_FAN_AUTO if power == "ON" else CONST_FAN_OFF,
                )
            elif "type" in setting and setting["type"] == TYPE_AIR_CONDITIONING:
                kwargs["current_fan_speed"] = (
                    CONST_FAN_AUTO if power == "ON" else CONST_FAN_OFF
                )

<<<<<<< HEAD
        kwargs["preparation"] = (
            "preparation" in data and data["preparation"] is not None
=======
            if "fanLevel" in setting:
                self._current_fan_level = setting.get(
                    "fanLevel", CONST_FAN_SPEED_AUTO if self._power == "ON" else CONST_FAN_SPEED_OFF
                )

        self._preparation = "preparation" in data and data["preparation"] is not None
        self._open_window = "openWindow" in data and data["openWindow"] is not None
        self._open_window_detected = (
            "openWindowDetected" in data and data["openWindowDetected"] is True
>>>>>>> 03c3118d
        )
        open_window = data.get("openWindow") is not None
        kwargs["open_window"] = open_window
        kwargs["open_window_detected"] = data.get("openWindowDetected", False)
        kwargs["open_window_attr"] = data.get("openWindow") or {}

        if "activityDataPoints" in data:
            activity_data = data["activityDataPoints"]
            if (
                "acPower" in activity_data
                and activity_data["acPower"] is not None
            ):
                kwargs["ac_power"] = activity_data["acPower"]["value"]
                kwargs["ac_power_timestamp"] = activity_data["acPower"][
                    "timestamp"
                ]
                if activity_data["acPower"]["value"] == "ON" and power == "ON":
                    # acPower means the unit has power so we need to map the
                    # mode
                    kwargs["current_hvac_action"] = (
                        TADO_MODES_TO_HVAC_ACTION.get(
                            kwargs["current_hvac_mode"], CONST_HVAC_COOL
                        )
                    )
            if (
                "heatingPower" in activity_data
                and activity_data["heatingPower"] is not None
            ):
                kwargs["heating_power"] = activity_data["heatingPower"].get(
                    "value", None
                )
                kwargs["heating_power_timestamp"] = activity_data[
                    "heatingPower"
                ]["timestamp"]
                kwargs["heating_power_percentage"] = float(
                    activity_data["heatingPower"].get("percentage", 0)
                )

                if kwargs["heating_power_percentage"] > 0.0 and power == "ON":
                    kwargs["current_hvac_action"] = CONST_HVAC_HEAT

        # If there is no overlay
        # then we are running the smart schedule
        if "overlay" in data and data["overlay"] is not None:
            if (
                "termination" in data["overlay"]
                and "type" in data["overlay"]["termination"]
            ):
                kwargs["overlay_termination_type"] = data["overlay"][
                    "termination"
                ]["type"]
                kwargs["overlay_termination_timestamp"] = data["overlay"][
                    "termination"
                ].get("expiry", None)
        else:
            kwargs["current_hvac_mode"] = CONST_MODE_SMART_SCHEDULE

        kwargs["connection"] = (
            data["connectionState"]["value"]
            if "connectionState" in data
            else None
        )
        kwargs["available"] = kwargs["link"] != CONST_LINK_OFFLINE

        if "terminationCondition" in data:
            kwargs["default_overlay_termination_type"] = data[
                "terminationCondition"
            ].get("type", None)
            kwargs["default_overlay_termination_duration"] = data[
                "terminationCondition"
            ].get("durationInSeconds", None)

        return cls(zone_id=zone_id, **kwargs)<|MERGE_RESOLUTION|>--- conflicted
+++ resolved
@@ -29,7 +29,6 @@
 
 @dataclasses.dataclass(frozen=True, kw_only=True)
 class TadoZone:
-<<<<<<< HEAD
     """Tado Zone data structure."""
 
     zone_id: int
@@ -41,8 +40,11 @@
     is_away: bool | None = None
     current_hvac_action: str = CONST_HVAC_OFF
     current_fan_speed: str | None = None
+    current_fan_level: str | None = None
     current_hvac_mode: str | None = None
     current_swing_mode: str | None = None
+    current_vertical_swing_mode: str | None = None
+    current_horizontal_swing_mode: str | None = None
     target_temp: float | None = None
     available: bool = False
     power: str | None = None
@@ -70,215 +72,6 @@
 
     @classmethod
     def from_data(cls, zone_id: int, data: dict[str, Any]) -> Self:
-=======
-    """Represent a tado zone."""
-
-    def __init__(self, data, zone_id):
-        """Create a tado zone."""
-        self._data = data
-        self._zone_id = zone_id
-        self._current_temp = None
-        self._connection = None
-        self._current_temp_timestamp = None
-        self._current_humidity = None
-        self._current_humidity_timestamp = None
-        self._is_away = False
-        self._current_hvac_action = None
-        self._current_fan_speed = None
-        self._current_fan_level = None
-        self._current_hvac_mode = None
-        self._current_swing_mode = None
-        self._current_vertical_swing_mode = None
-        self._current_horizontal_swing_mode = None
-        self._target_temp = None
-        self._available = False
-        self._power = None
-        self._link = None
-        self._ac_power_timestamp = None
-        self._heating_power_timestamp = None
-        self._ac_power = None
-        self._heating_power = None
-        self._heating_power_percentage = None
-        self._tado_mode = None
-        self._overlay_active = None
-        self._overlay_termination_type = None
-        self._overlay_termination_timestamp = None
-        self._preparation = None
-        self._open_window = None
-        self._open_window_detected = None
-        self._open_window_attr = None
-        self._precision = DEFAULT_TADO_PRECISION
-        self._default_overlay_termination_type = None
-        self._default_overlay_termination_duration = None
-        self.update_data(data)
-
-    @property
-    def preparation(self):
-        """Zone is preparing to heat."""
-        return self._preparation
-
-    @property
-    def open_window(self):
-        """Window is open."""
-        return self._open_window
-
-    @property
-    def open_window_detected(self):
-        """Window is opened."""
-        return self._open_window_detected
-
-    @property
-    def open_window_attr(self):
-        """Window open attributes."""
-        return self._open_window_attr
-
-    @property
-    def current_temp(self):
-        """Temperature of the zone."""
-        return self._current_temp
-
-    @property
-    def current_temp_timestamp(self):
-        """Temperature of the zone timestamp."""
-        return self._current_temp_timestamp
-
-    @property
-    def connection(self):
-        """Up or down internet connection."""
-        return self._connection
-
-    @property
-    def tado_mode(self):
-        """Tado mode."""
-        return self._tado_mode
-
-    @property
-    def overlay_active(self):
-        """Overlay acitive."""
-        return self._current_hvac_mode != CONST_MODE_SMART_SCHEDULE
-
-    @property
-    def overlay_termination_type(self):
-        """Overlay termination type (what happens when period ends)."""
-        return self._overlay_termination_type
-
-    @property
-    def overlay_termination_time(self):
-        """Overlay termination time."""
-        return self._overlay_termination_timestamp
-
-    @property
-    def current_humidity(self):
-        """Humidity of the zone."""
-        return self._current_humidity
-
-    @property
-    def current_humidity_timestamp(self):
-        """Humidity of the zone timestamp."""
-        return self._current_humidity_timestamp
-
-    @property
-    def ac_power_timestamp(self):
-        """AC power timestamp."""
-        return self._ac_power_timestamp
-
-    @property
-    def heating_power_timestamp(self):
-        """Heating power timestamp."""
-        return self._heating_power_timestamp
-
-    @property
-    def ac_power(self):
-        """AC power."""
-        return self._ac_power
-
-    @property
-    def heating_power(self):
-        """Heating power."""
-        return self._heating_power
-
-    @property
-    def heating_power_percentage(self):
-        """Heating power percentage."""
-        return self._heating_power_percentage
-
-    @property
-    def is_away(self):
-        """Is Away (not home)."""
-        return self._is_away
-
-    @property
-    def power(self):
-        """Power is on."""
-        return self._power
-
-    @property
-    def current_hvac_action(self):
-        """HVAC Action (home assistant const)."""
-        return self._current_hvac_action
-
-    @property
-    def current_fan_speed(self):
-        """TADO Fan speed (tado const)."""
-        return self._current_fan_speed
-
-    @property
-    def current_fan_level(self):
-        """TADO Fan level (tado const)."""
-        return self._current_fan_level
-
-    @property
-    def link(self):
-        """Link (internet connection state)."""
-        return self._link
-
-    @property
-    def precision(self):
-        """Precision of temp units."""
-        return self._precision
-
-    @property
-    def current_hvac_mode(self):
-        """TADO HVAC Mode (tado const)."""
-        return self._current_hvac_mode
-
-    @property
-    def current_swing_mode(self):
-        """TADO SWING Mode (tado const)."""
-        return self._current_swing_mode
-
-    @property
-    def current_vertical_swing_mode(self):
-        """TADO VERTICAL SWING Mode (tado const)."""
-        return self._current_vertical_swing_mode
-
-    @property
-    def current_horizontal_swing_mode(self):
-        """TADO HORIZONTAL SWING Mode (tado const)."""
-        return self._current_horizontal_swing_mode
-
-    @property
-    def target_temp(self):
-        """Target temperature (C)."""
-        return self._target_temp
-
-    @property
-    def available(self):
-        """Device is available and link is up."""
-        return self._available
-        
-    @property
-    def default_overlay_termination_type(self):
-        """Zone default overlay type."""
-        return self._default_overlay_termination_type
-        
-    @property
-    def default_overlay_termination_duration(self):
-        """Zone default overlay duration."""
-        return self._default_overlay_termination_duration
-
-    def update_data(self, data):
->>>>>>> 03c3118d
         """Handle update callbacks."""
         _LOGGER.debug("Processing data from zone %d", zone_id)
         kwargs: dict[str, Any] = {}
@@ -323,22 +116,14 @@
 
             setting = data["setting"]
 
-<<<<<<< HEAD
             kwargs["current_fan_speed"] = None
+            kwargs["current_fan_level"] = None
             # If there is no overlay, the mode will always be
             # "SMART_SCHEDULE"
             kwargs["current_hvac_mode"] = CONST_MODE_OFF
             kwargs["current_swing_mode"] = CONST_MODE_OFF
-=======
-            self._current_fan_speed = None
-            self._current_fan_level = None
-            # If there is no overlay, the mode will always be
-            # "SMART_SCHEDULE"
-            self._current_hvac_mode = CONST_MODE_OFF
-            self._current_swing_mode = CONST_MODE_OFF
-            self._current_vertical_swing_mode = CONST_VERTICAL_SWING_OFF
-            self._current_horizontal_swing_mode = CONST_HORIZONTAL_SWING_OFF
->>>>>>> 03c3118d
+            kwargs["current_vertical_swing_mode"] = CONST_VERTICAL_SWING_OFF
+            kwargs["current_horizontal_swing_mode"] = CONST_HORIZONTAL_SWING_OFF
 
             if "mode" in setting:
                 # v3 devices use mode
@@ -347,22 +132,10 @@
             if "swing" in setting:
                 kwargs["current_swing_mode"] = setting["swing"]
 
-<<<<<<< HEAD
             power = setting["power"]
             kwargs["power"] = power
             if power == "ON":
                 kwargs["current_hvac_action"] = CONST_HVAC_IDLE
-=======
-            if "verticalSwing" in setting:
-                self._current_vertical_swing_mode = setting["verticalSwing"]
-
-            if "horizontalSwing" in setting:
-                self._current_horizontal_swing_mode = setting["horizontalSwing"]
-
-            self._power = setting["power"]
-            if self._power == "ON":
-                self._current_hvac_action = CONST_HVAC_IDLE
->>>>>>> 03c3118d
                 if (
                     "mode" not in setting
                     and "type" in setting
@@ -374,6 +147,14 @@
                         setting["type"]
                     ]
 
+            if "verticalSwing" in setting:
+                kwargs["current_vertical_swing_mode"] = setting["verticalSwing"]
+
+            if "horizontalSwing" in setting:
+                kwargs["current_horizontal_swing_mode"] = setting[
+                    "horizontalSwing"
+                ]
+
             # Not all devices have fans
             if "fanSpeed" in setting:
                 kwargs["current_fan_speed"] = setting.get(
@@ -385,20 +166,18 @@
                     CONST_FAN_AUTO if power == "ON" else CONST_FAN_OFF
                 )
 
-<<<<<<< HEAD
+            if "fanLevel" in setting:
+                kwargs["current_fan_level"] = setting.get(
+                    "fanLevel",
+                    (
+                        CONST_FAN_SPEED_AUTO
+                        if power == "ON"
+                        else CONST_FAN_SPEED_OFF
+                    ),
+                )
+
         kwargs["preparation"] = (
             "preparation" in data and data["preparation"] is not None
-=======
-            if "fanLevel" in setting:
-                self._current_fan_level = setting.get(
-                    "fanLevel", CONST_FAN_SPEED_AUTO if self._power == "ON" else CONST_FAN_SPEED_OFF
-                )
-
-        self._preparation = "preparation" in data and data["preparation"] is not None
-        self._open_window = "openWindow" in data and data["openWindow"] is not None
-        self._open_window_detected = (
-            "openWindowDetected" in data and data["openWindowDetected"] is True
->>>>>>> 03c3118d
         )
         open_window = data.get("openWindow") is not None
         kwargs["open_window"] = open_window
