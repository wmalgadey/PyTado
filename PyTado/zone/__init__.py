--- conflicted
+++ resolved
@@ -1,11 +1,6 @@
 """Zone/Room data structures for all API interfaces."""
 
 from .hops_zone import TadoRoom
-<<<<<<< HEAD
-
-__all__ = ["TadoRoom"]
-=======
 from .my_zone import TadoZone
 
-__all__ = ["TadoZone", "TadoRoom"]
->>>>>>> 4144eff4
+__all__ = ["TadoZone", "TadoRoom"]