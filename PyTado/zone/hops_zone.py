"""
Adapter to represent a tado zones and state for hops.tado.com (Tado X) API.
"""

import logging
from datetime import datetime, timedelta
from functools import cached_property
from typing import TYPE_CHECKING, Any, final, overload

from PyTado import const
from PyTado.exceptions import TadoException
from PyTado.http import Action, Mode, TadoXRequest
from PyTado.models import pre_line_x
from PyTado.models.home import HomeState
<<<<<<< HEAD
=======
from PyTado.models.line_x.device import Device, DevicesResponse, DevicesRooms
from PyTado.models.line_x.room import RoomState
from PyTado.models.line_x.schedule import Schedule as ScheduleX
from PyTado.models.line_x.schedule import SetSchedule
>>>>>>> 4144eff4
from PyTado.models.pre_line_x.schedule import Schedule
from PyTado.models.pre_line_x.zone import TemperatureCapabilitiesValues
from PyTado.types import (
    ConnectionState,
    DayType,
    FanLevel,
    FanSpeed,
    HorizontalSwing,
    HvacAction,
    HvacMode,
    OverlayMode,
    Power,
    Presence,
    Timetable,
    VerticalSwing,
    ZoneType,
)
from PyTado.zone.base_zone import BaseZone

if TYPE_CHECKING:
    from PyTado.interface.api.hops_tado import TadoX  # pragma: no cover
<<<<<<< HEAD
from PyTado.models.line_x.device import Device, DevicesResponse, DevicesRooms
from PyTado.models.line_x.room import RoomState
from PyTado.models.line_x.schedule import Schedule as ScheduleX
from PyTado.models.line_x.schedule import SetSchedule
from PyTado.zone.base_zone import BaseZone
=======
>>>>>>> 4144eff4

_LOGGER = logging.getLogger(__name__)
_LOGGER.setLevel(logging.DEBUG)

_LOGGER.setLevel(logging.DEBUG)

<<<<<<< HEAD

@final
class TadoRoom(BaseZone):
    _home: "TadoX"

    def update(self) -> None:
        try:
            del self._home_state
        except AttributeError:
            pass
        return super().update()

    @cached_property
    def _raw_state(self) -> RoomState:
        print("Getting room state for room %s", self.id)
        request = TadoXRequest()
        request.command = f"rooms/{self.id:d}"
        data = self._http.request(request)

        return RoomState.model_validate(data)

    @cached_property
    def _raw_room(self) -> DevicesRooms:
        print("Getting room data for room %s", self.id)
        request = TadoXRequest()
        request.command = "roomsAndDevices"

        rooms_and_devices = DevicesResponse.model_validate(self._http.request(request))

        room = next(
            filter(lambda x: x.room_id == self.id, rooms_and_devices.rooms), None
        )
        if room is None:
            raise TadoException(f"Room {self.id} not found in roomsAndDevices response")
=======
@final
class TadoRoom(BaseZone):
    _home: "TadoX"

    def update(self) -> None:
        try:
            del self._home_state
        except AttributeError:
            pass
        return super().update()

    @cached_property
    def _raw_state(self) -> RoomState:
        print("Getting room state for room %s", self._id)
        request = TadoXRequest()
        request.command = f"rooms/{self._id:d}"
        data = self._http.request(request)

        return RoomState.model_validate(data)

    @cached_property
    def _raw_room(self) -> DevicesRooms:
        print("Getting room data for room %s", self._id)
        request = TadoXRequest()
        request.command = "roomsAndDevices"

        rooms_and_devices = DevicesResponse.model_validate(self._http.request(request))

        room = next(
            filter(lambda x: x.room_id == self._id, rooms_and_devices.rooms), None
        )
        if room is None:
            raise TadoException(
                f"Room {self._id} not found in roomsAndDevices response"
            )
>>>>>>> 4144eff4

        return room

    @cached_property
    def _home_state(self) -> HomeState:
        print("Getting home state")
        return self._home.get_home_state()

    @property
    def name(self) -> str:
        """
        Get the name of the room
        """
        return self._raw_room.room_name

    @property
    def devices(self) -> list[Device]:
        return self._raw_room.devices

    @property
    def current_temp(self) -> float:
        return self._raw_state.sensor_data_points.inside_temperature.value

    @property
    def target_temp(self) -> float | None:
        if self._raw_state.setting.temperature:
            return self._raw_state.setting.temperature.value
        return None

    @property
    def current_humidity(self) -> float:
        return self._raw_state.sensor_data_points.humidity.percentage

    @property
    def open_window(self) -> bool:
        if self._raw_state.open_window:
            return self._raw_state.open_window.activated
        return False

    @property
    def open_window_expiry_seconds(self) -> int | None:
        if self._raw_state.open_window:
            return self._raw_state.open_window.expiry_in_seconds
        return None

    @property
    def current_hvac_mode(self) -> HvacMode:
        if self.power == Power.ON:
            if self._raw_state.manual_control_termination or self._raw_state.boost_mode:
                return HvacMode.HEAT
            return HvacMode.AUTO
        return HvacMode.OFF

    @property
    def current_hvac_action(self) -> HvacAction:
        if self.power == Power.ON:
            if self._raw_state.heating_power.percentage > 0:
                return HvacAction.HEATING
            return HvacAction.IDLE
        return HvacAction.OFF

    @property
    def heating_power_percentage(self) -> float | None:
        if self._raw_state.heating_power:
            return self._raw_state.heating_power.percentage
        return None

    @property
    def tado_mode(self) -> Presence | None:
        return self._home_state.presence

    @property
    def tado_mode_setting(self) -> Presence | None:
        return self._home_state.presence_setting

    @property
    def available(self) -> bool:
        return self._raw_state.connection.state == ConnectionState.CONNECTED

    @property
    def overlay_termination_type(self) -> OverlayMode | None:
        if self._raw_state.manual_control_termination:
            return self._raw_state.manual_control_termination.type
        if self._raw_state.boost_mode:
            return self._raw_state.boost_mode.type
        return None

    @property
    def overlay_termination_expiry_seconds(self) -> int | None:
        if self._raw_state.manual_control_termination:
            return self._raw_state.manual_control_termination.remaining_time_in_seconds
        if self._raw_state.boost_mode:
            return self._raw_state.boost_mode.remaining_time_in_seconds
        return None

    @property
    def overlay_termination_timestamp(self) -> datetime | None:
        if self._raw_state.manual_control_termination:
            return self._raw_state.manual_control_termination.projected_expiry
        if self._raw_state.boost_mode:
            return self._raw_state.boost_mode.projected_expiry
        return None

    @property
    def default_overlay_termination_type(self) -> OverlayMode:
        return self._raw_room.device_manual_control_termination.type

    @property
    def default_overlay_termination_duration(self) -> int | None:
        return self._raw_room.device_manual_control_termination.durationInSeconds

    @property
    def boost(self) -> bool:
        if self._raw_state.boost_mode:
            return True
        return False

    @property
    def next_time_block_start(self) -> datetime | None:
        if self._raw_state.next_time_block:
            return self._raw_state.next_time_block.start
        return None

    @property
    def overlay_active(self) -> bool:
        """
        Check if an overlay is active
        """
        return self._raw_state.manual_control_termination is not None

    @property
    def zone_type(self) -> ZoneType:
        """
        Get the zone type

        For Tado X, we always return heating as only heating zones are supported.
        """
        return ZoneType.HEATING

    def get_capabilities(self) -> pre_line_x.Capabilities:
        _LOGGER.warning(
            "get_capabilities is not supported by Tado X API. "
            "We currently always return type heating."
        )

        return pre_line_x.Capabilities(
            type=ZoneType.HEATING,
            temperatures=pre_line_x.TemperatureCapability(
                celsius=TemperatureCapabilitiesValues(
                    min=const.DEFAULT_TADOX_MIN_TEMP,
                    max=const.DEFAULT_TADOX_MAX_TEMP,
                    step=const.DEFAULT_TADOX_PRECISION,
                )
            ),
        )

    @overload
    def get_schedule(self, timetable: Timetable, day: DayType) -> list[Schedule]: ...

    @overload
    def get_schedule(self, timetable: Timetable) -> list[Schedule]: ...

    @overload
    def get_schedule(self) -> ScheduleX: ...

    def get_schedule(
        self, timetable: Timetable | None = None, day: DayType | None = None
    ) -> ScheduleX | list[Schedule]:
        """
        Get the JSON representation of the schedule for a zone.
        Zone has 3 different schedules, one for each timetable (see setTimetable)
        """

        request = TadoXRequest()
<<<<<<< HEAD
        request.command = f"rooms/{self.id:d}/schedule"
=======
        request.command = f"rooms/{self._id:d}/schedule"
>>>>>>> 4144eff4

        return ScheduleX.model_validate(self._http.request(request))

    @overload
    def set_schedule(
        self, data: list[Schedule], timetable: Timetable, day: DayType
    ) -> list[Schedule]: ...

    @overload
    def set_schedule(self, data: SetSchedule) -> None: ...

    def set_schedule(
        self,
        data: list[Schedule] | SetSchedule,
        timetable: Timetable | None = None,
        day: DayType | None = None,
    ) -> None | list[Schedule]:
        if isinstance(data, SetSchedule):
            request = TadoXRequest()
<<<<<<< HEAD
            request.command = f"rooms/{self.id:d}/schedule"
=======
            request.command = f"rooms/{self._id:d}/schedule"
>>>>>>> 4144eff4
            request.action = Action.SET
            request.payload = data.model_dump(by_alias=True, exclude_defaults=True)
            request.mode = Mode.OBJECT
            self._http.request(request)
            return None
        raise TadoException("Invalid data type for set_schedule for Tado X API")

    def reset_zone_overlay(self) -> None:
        """
        Delete current overlay
        """

        request = TadoXRequest()
<<<<<<< HEAD
        request.command = f"rooms/{self.id:d}/resumeSchedule"
=======
        request.command = f"rooms/{self._id:d}/resumeSchedule"
>>>>>>> 4144eff4
        request.action = Action.SET

        self._http.request(request)

    @overload
    def set_zone_overlay(
        self,
        overlay_mode: OverlayMode,
        set_temp: float | None = None,
        duration: timedelta | None = None,
        power: Power = Power.ON,
        is_boost: bool = False,
    ) -> None: ...

    @overload
    def set_zone_overlay(
        self,
        overlay_mode: OverlayMode,
        set_temp: float | None = None,
        duration: timedelta | None = None,
        power: Power = Power.ON,
        is_boost: bool | None = None,
        device_type: ZoneType | None = None,
        mode: HvacMode | None = None,
        fan_speed: FanSpeed | None = None,
        swing: Any = None,
        fan_level: FanLevel | None = None,
        vertical_swing: VerticalSwing | None = None,
        horizontal_swing: HorizontalSwing | None = None,
    ) -> dict[str, Any]: ...

    def set_zone_overlay(
        self,
        overlay_mode: OverlayMode,
        set_temp: float | None = None,
        duration: timedelta | None = None,
        power: Power = Power.ON,
        is_boost: bool | None = None,
        device_type: ZoneType | None = None,
        mode: HvacMode | None = None,
        fan_speed: FanSpeed | None = None,
        swing: Any = None,
        fan_level: FanLevel | None = None,
        vertical_swing: VerticalSwing | None = None,
        horizontal_swing: HorizontalSwing | None = None,
    ) -> None | dict[str, Any]:
        post_data: dict[str, Any] = {
            "setting": {"power": power},
            "termination": {"type": overlay_mode},
        }

        if is_boost is not None:
            post_data["setting"]["isBoost"] = is_boost

        if set_temp is not None:
            post_data["setting"]["temperature"] = {
                "value": set_temp,
                "valueRaw": float(set_temp),
                "precision": 0.1,
            }

        if duration is not None:
            post_data["termination"]["durationInSeconds"] = round(
                duration.total_seconds()
            )

        request = TadoXRequest()
<<<<<<< HEAD
        request.command = f"rooms/{self.id:d}/manualControl"
=======
        request.command = f"rooms/{self._id:d}/manualControl"
>>>>>>> 4144eff4
        request.action = Action.SET
        request.payload = post_data

        self._http.request(request)
        return None<|MERGE_RESOLUTION|>--- conflicted
+++ resolved
@@ -12,13 +12,10 @@
 from PyTado.http import Action, Mode, TadoXRequest
 from PyTado.models import pre_line_x
 from PyTado.models.home import HomeState
-<<<<<<< HEAD
-=======
 from PyTado.models.line_x.device import Device, DevicesResponse, DevicesRooms
 from PyTado.models.line_x.room import RoomState
 from PyTado.models.line_x.schedule import Schedule as ScheduleX
 from PyTado.models.line_x.schedule import SetSchedule
->>>>>>> 4144eff4
 from PyTado.models.pre_line_x.schedule import Schedule
 from PyTado.models.pre_line_x.zone import TemperatureCapabilitiesValues
 from PyTado.types import (
@@ -40,56 +37,13 @@
 
 if TYPE_CHECKING:
     from PyTado.interface.api.hops_tado import TadoX  # pragma: no cover
-<<<<<<< HEAD
-from PyTado.models.line_x.device import Device, DevicesResponse, DevicesRooms
-from PyTado.models.line_x.room import RoomState
-from PyTado.models.line_x.schedule import Schedule as ScheduleX
-from PyTado.models.line_x.schedule import SetSchedule
-from PyTado.zone.base_zone import BaseZone
-=======
->>>>>>> 4144eff4
 
 _LOGGER = logging.getLogger(__name__)
 _LOGGER.setLevel(logging.DEBUG)
 
 _LOGGER.setLevel(logging.DEBUG)
 
-<<<<<<< HEAD
-
-@final
-class TadoRoom(BaseZone):
-    _home: "TadoX"
-
-    def update(self) -> None:
-        try:
-            del self._home_state
-        except AttributeError:
-            pass
-        return super().update()
-
-    @cached_property
-    def _raw_state(self) -> RoomState:
-        print("Getting room state for room %s", self.id)
-        request = TadoXRequest()
-        request.command = f"rooms/{self.id:d}"
-        data = self._http.request(request)
-
-        return RoomState.model_validate(data)
-
-    @cached_property
-    def _raw_room(self) -> DevicesRooms:
-        print("Getting room data for room %s", self.id)
-        request = TadoXRequest()
-        request.command = "roomsAndDevices"
-
-        rooms_and_devices = DevicesResponse.model_validate(self._http.request(request))
-
-        room = next(
-            filter(lambda x: x.room_id == self.id, rooms_and_devices.rooms), None
-        )
-        if room is None:
-            raise TadoException(f"Room {self.id} not found in roomsAndDevices response")
-=======
+
 @final
 class TadoRoom(BaseZone):
     _home: "TadoX"
@@ -125,7 +79,6 @@
             raise TadoException(
                 f"Room {self._id} not found in roomsAndDevices response"
             )
->>>>>>> 4144eff4
 
         return room
 
@@ -300,11 +253,7 @@
         """
 
         request = TadoXRequest()
-<<<<<<< HEAD
-        request.command = f"rooms/{self.id:d}/schedule"
-=======
         request.command = f"rooms/{self._id:d}/schedule"
->>>>>>> 4144eff4
 
         return ScheduleX.model_validate(self._http.request(request))
 
@@ -324,11 +273,7 @@
     ) -> None | list[Schedule]:
         if isinstance(data, SetSchedule):
             request = TadoXRequest()
-<<<<<<< HEAD
-            request.command = f"rooms/{self.id:d}/schedule"
-=======
             request.command = f"rooms/{self._id:d}/schedule"
->>>>>>> 4144eff4
             request.action = Action.SET
             request.payload = data.model_dump(by_alias=True, exclude_defaults=True)
             request.mode = Mode.OBJECT
@@ -342,11 +287,7 @@
         """
 
         request = TadoXRequest()
-<<<<<<< HEAD
-        request.command = f"rooms/{self.id:d}/resumeSchedule"
-=======
         request.command = f"rooms/{self._id:d}/resumeSchedule"
->>>>>>> 4144eff4
         request.action = Action.SET
 
         self._http.request(request)
@@ -414,11 +355,7 @@
             )
 
         request = TadoXRequest()
-<<<<<<< HEAD
-        request.command = f"rooms/{self.id:d}/manualControl"
-=======
         request.command = f"rooms/{self._id:d}/manualControl"
->>>>>>> 4144eff4
         request.action = Action.SET
         request.payload = post_data
 
