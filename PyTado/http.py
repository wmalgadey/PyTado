--- conflicted
+++ resolved
@@ -141,12 +141,8 @@
         self._headers = {"Referer": "https://app.tado.com/"}
         self._username = username
         self._password = password
-<<<<<<< HEAD
-        self._x_api, self._token_refresh = self._login()
-=======
         self._id, self._token_refresh = self._login()
         self._x_api = self._check_x_line_generation()
->>>>>>> 82a954b5
 
     def _log_response(self, response: requests.Response, *args, **kwargs):
         og_request_method = response.request.method
@@ -315,12 +311,6 @@
 
         if response.status_code == 200:
             refresh_token = self._set_oauth_header(response.json())
-<<<<<<< HEAD
-            self._set_id()
-            x_api_ = self._check_x_line_generation()
-
-            return x_api_, refresh_token
-=======
             id_ = self._get_id()
 
             return id_, refresh_token
@@ -328,13 +318,12 @@
         raise TadoException(
             f"Login failed for unknown reason with status code {response.status_code}"
         )
->>>>>>> 82a954b5
-
-    def _set_id(self) -> int:
+
+    def _get_id(self) -> int:
         request = TadoRequest()
         request.action = Action.GET
         request.domain = Domain.ME
-        self._id = self.request(request)["homes"][0]["id"]
+        return self.request(request)["homes"][0]["id"]
 
     def _check_x_line_generation(self):
         # get home info
