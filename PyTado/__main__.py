#!/usr/bin/env python3

"""Module for querying and controlling Tado smart thermostats."""

import argparse
import logging
import sys

from PyTado.interface import Tado


<<<<<<< HEAD
def log_in(args):
=======
def log_in(args: argparse.Namespace) -> Tado:
>>>>>>> 4144eff4
    """
    Log in to the Tado API by activating the current device.

    Add --token_file_path to the command line arguments to store the
    refresh token in a file.

    Args:
        args (argparse.Namespace): The parsed command-line arguments.

    Returns:
        Tado: An instance of the Tado interface.
    """
    t = Tado(token_file_path=args.token_file_path)
    t.device_activation()
    return t


<<<<<<< HEAD
def get_me(args):
=======
def get_me(args: argparse.Namespace) -> None:
>>>>>>> 4144eff4
    """
    Retrieve and print home information from the Tado API.

    Args:
        args (argparse.Namespace): The parsed command-line arguments.
    """
    t = log_in(args)
    me = t.get_me()
    print(me)


<<<<<<< HEAD
def get_state(args):
=======
def get_state(args: argparse.Namespace) -> None:
>>>>>>> 4144eff4
    """
    Retrieve and print the state of a specific zone from the Tado API.

    Args:
        args (argparse.Namespace): The parsed command-line arguments.
    """
    t = log_in(args)
    zone = t.get_state(int(args.zone))
    print(zone)


<<<<<<< HEAD
def get_states(args):
=======
def get_states(args: argparse.Namespace) -> None:
>>>>>>> 4144eff4
    """
    Retrieve and print the states of all zones from the Tado API.

    Args:
        args (argparse.Namespace): The parsed command-line arguments.
    """
    t = log_in(args)
    zones = t.get_zone_states()
    print(zones)


<<<<<<< HEAD
def get_capabilities(args):
=======
def get_capabilities(args: argparse.Namespace) -> None:
>>>>>>> 4144eff4
    """
    Retrieve and print the capabilities of a specific zone from the Tado API.

    Args:
        args (argparse.Namespace): The parsed command-line arguments.
    """
    t = log_in(args)
    capabilities = t.get_capabilities(int(args.zone))
    print(capabilities)


<<<<<<< HEAD
def main():
=======
def main() -> None:
>>>>>>> 4144eff4
    """
    Main method for the script.

    Sets up the argument parser, handles subcommands, and executes the appropriate function.
    """
    parser = argparse.ArgumentParser(
        description="Pytado - Tado thermostat device control",
        formatter_class=argparse.ArgumentDefaultsHelpFormatter,
    )

    required_flags = parser.add_argument_group("required arguments")

    # Required flags go here.
    required_flags.add_argument(
        "--token_file_path",
        required=True,
        help="Path to the file where the refresh token should be stored.",
    )

    # Flags with default values go here.
    log_levels = {logging.getLevelName(level): level for level in [10, 20, 30, 40, 50]}
    parser.add_argument(
        "--loglevel",
        default="INFO",
        choices=list(log_levels.keys()),
        help="Logging level to print to the console.",
    )

    subparsers = parser.add_subparsers()

    show_config_parser = subparsers.add_parser("get_me", help="Get home information.")
    show_config_parser.set_defaults(func=get_me)

    start_activity_parser = subparsers.add_parser(
        "get_state", help="Get state of zone."
    )
    start_activity_parser.add_argument("--zone", help="Zone to get the state of.")
    start_activity_parser.set_defaults(func=get_state)

    start_activity_parser = subparsers.add_parser(
        "get_states", help="Get states of all zones."
    )
    start_activity_parser.set_defaults(func=get_states)

    start_activity_parser = subparsers.add_parser(
        "get_capabilities", help="Get capabilities of zone."
    )
    start_activity_parser.add_argument(
        "--zone", help="Zone to get the capabilities of."
    )
    start_activity_parser.set_defaults(func=get_capabilities)

    args = parser.parse_args()

    logging.basicConfig(
        level=log_levels[args.loglevel],
        format="%(levelname)s:\t%(name)s\t%(message)s",
    )

    sys.exit(args.func(args))


if __name__ == "__main__":
    main()<|MERGE_RESOLUTION|>--- conflicted
+++ resolved
@@ -9,11 +9,7 @@
 from PyTado.interface import Tado
 
 
-<<<<<<< HEAD
-def log_in(args):
-=======
 def log_in(args: argparse.Namespace) -> Tado:
->>>>>>> 4144eff4
     """
     Log in to the Tado API by activating the current device.
 
@@ -31,11 +27,7 @@
     return t
 
 
-<<<<<<< HEAD
-def get_me(args):
-=======
 def get_me(args: argparse.Namespace) -> None:
->>>>>>> 4144eff4
     """
     Retrieve and print home information from the Tado API.
 
@@ -47,11 +39,7 @@
     print(me)
 
 
-<<<<<<< HEAD
-def get_state(args):
-=======
 def get_state(args: argparse.Namespace) -> None:
->>>>>>> 4144eff4
     """
     Retrieve and print the state of a specific zone from the Tado API.
 
@@ -63,11 +51,7 @@
     print(zone)
 
 
-<<<<<<< HEAD
-def get_states(args):
-=======
 def get_states(args: argparse.Namespace) -> None:
->>>>>>> 4144eff4
     """
     Retrieve and print the states of all zones from the Tado API.
 
@@ -79,11 +63,7 @@
     print(zones)
 
 
-<<<<<<< HEAD
-def get_capabilities(args):
-=======
 def get_capabilities(args: argparse.Namespace) -> None:
->>>>>>> 4144eff4
     """
     Retrieve and print the capabilities of a specific zone from the Tado API.
 
@@ -95,11 +75,7 @@
     print(capabilities)
 
 
-<<<<<<< HEAD
-def main():
-=======
 def main() -> None:
->>>>>>> 4144eff4
     """
     Main method for the script.
 
