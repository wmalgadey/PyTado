--- conflicted
+++ resolved
@@ -2,7 +2,6 @@
 PyTado interface implementation for app.tado.com.
 """
 
-<<<<<<< HEAD
 from typing import Any, overload
 
 from PyTado.exceptions import TadoException
@@ -33,15 +32,6 @@
     VerticalSwing,
     ZoneType,
 )
-=======
-import datetime
-from typing import Any
-
-from PyTado.const import DEFAULT_DATE_FORMAT
-from PyTado.exceptions import TadoException
-from PyTado.http import Action, Domain, Endpoint, Mode, TadoRequest
-from PyTado.interface.api.base_tado import TadoBase, Timetable
->>>>>>> c7cd9ef2
 from PyTado.zone import TadoZone
 
 
@@ -53,13 +43,9 @@
                    t.get_climate(1) # Get climate, zone 1.
     """
 
-<<<<<<< HEAD
     ##################### Home methods #####################
 
     def get_devices(self) -> list[Device]:
-=======
-    def get_devices(self):
->>>>>>> c7cd9ef2
         """
         Gets device information.
         """
@@ -107,7 +93,6 @@
         request = TadoRequest()
         request.command = "heatingCircuits"
 
-<<<<<<< HEAD
         return [HeatingCircuit.model_validate(d) for d in self._http.request(request)]
 
     ##################### Zone methods #####################
@@ -130,11 +115,6 @@
         return ZoneState.model_validate(self._http.request(request))
 
     def get_capabilities(self, zone: int) -> Capabilities:
-=======
-        return data
-
-    def get_capabilities(self, zone):
->>>>>>> c7cd9ef2
         """
         Gets current capabilities of zone.
         """
@@ -173,11 +153,7 @@
 
         return Timetable(data["id"])
 
-<<<<<<< HEAD
     def set_timetable(self, zone: int, timetable: Timetable) -> Timetable:
-=======
-    def set_timetable(self, zone: int, timetable: Timetable) -> None:
->>>>>>> c7cd9ef2
         """
         Set the Timetable type currently active
         id = 0 : ONE_DAY (MONDAY_TO_SUNDAY)
@@ -225,7 +201,6 @@
             request.command = f"zones/{zone:d}/schedule/timetables/{timetable:d}/blocks"
         request.mode = Mode.PLAIN
 
-<<<<<<< HEAD
         return Schedules.validate_python(self._http.request(request))
 
     @overload
@@ -243,16 +218,10 @@
         timetable: Timetable | None = None,
         day: DayType | None = None,
     ) -> None | list[Schedule]:
-=======
-        return self._http.request(request)
-
-    def set_schedule(self, zone, timetable: Timetable, day, data):
->>>>>>> c7cd9ef2
         """
         Set the schedule for a zone, day is required
         """
 
-<<<<<<< HEAD
         if isinstance(data, list):
             request = TadoRequest()
             request.command = (
@@ -265,17 +234,6 @@
         raise TadoException("Invalid data type for set_schedule for pre line x")
 
     def reset_zone_overlay(self, zone: int) -> None:
-=======
-        request = TadoRequest()
-        request.command = f"zones/{zone:d}/schedule/timetables/{timetable:d}/blocks/{day}"
-        request.action = Action.CHANGE
-        request.payload = data
-        request.mode = Mode.PLAIN
-
-        return self._http.request(request)
-
-    def reset_zone_overlay(self, zone):
->>>>>>> c7cd9ef2
         """
         Delete current overlay
         """
@@ -346,25 +304,7 @@
         request = TadoRequest()
         request.command = f"zones/{zone:d}/defaultOverlay"
 
-<<<<<<< HEAD
         return ZoneOverlayDefault.model_validate(self._http.request(request))
-=======
-        return self._http.request(request)
-
-    def set_child_lock(self, device_id, child_lock) -> None:
-        """
-        Sets the child lock on a device
-        """
-
-        request = TadoRequest()
-        request.command = "childLock"
-        request.action = Action.CHANGE
-        request.device = device_id
-        request.domain = Domain.DEVICES
-        request.payload = {"childLockEnabled": child_lock}
-
-        self._http.request(request)
->>>>>>> c7cd9ef2
 
     def get_open_window_detected(self, zone):
         """
@@ -424,7 +364,6 @@
         request = TadoRequest()
         request.command = f"zones/{zone:d}/control/heatingCircuit"
         request.action = Action.CHANGE
-<<<<<<< HEAD
         request.payload = {"circuitNumber": heating_circuit}
 
         return ZoneControl.model_validate(self._http.request(request))
@@ -446,15 +385,6 @@
         self._http.request(request)
 
     def get_device_info(self, device_id: str) -> Device:
-=======
-        request.domain = Domain.DEVICES
-        request.device = device_id
-        request.payload = {measure: offset}
-
-        return self._http.request(request)
-
-    def get_heating_circuits(self):
->>>>>>> c7cd9ef2
         """
         Gets information about devices
         """
@@ -489,21 +419,9 @@
         request = TadoRequest()
         request.command = "temperatureOffset"
         request.action = Action.CHANGE
-<<<<<<< HEAD
         request.domain = Domain.DEVICES
         request.device = device_id
         request.payload = {measure: offset}
-=======
-        request.payload = {"circuitNumber": heating_circuit}
-
-        return self._http.request(request)
-
-    def get_running_times(self, date=datetime.datetime.now().strftime(
-            f"{DEFAULT_DATE_FORMAT}")) -> dict:
-        """
-        Get the running times from the Minder API
-        """
->>>>>>> c7cd9ef2
 
         return TemperatureOffset.model_validate(self._http.request(request))
 
@@ -558,9 +476,6 @@
             "boilerMaxOutputTemperatureInCelsius": temperature_in_celcius
         }
 
-<<<<<<< HEAD
-        self._http.request(request)
-=======
         return self._http.request(request)
 
     def set_flow_temperature_optimization(self, max_flow_temperature: float):
@@ -588,5 +503,4 @@
         request.domain = Domain.HOME
         request.command = "flowTemperatureOptimization"
 
-        return self._http.request(request)
->>>>>>> c7cd9ef2
+        return self._http.request(request)