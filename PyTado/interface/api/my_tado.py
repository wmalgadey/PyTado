"""
PyTado interface implementation for app.tado.com.
"""
from typing import Any

from PyTado.interface.api.base_tado import TadoBase, Timetable

from ...exceptions import TadoException
from ...http import Action, Domain, Mode, TadoRequest
from ...logger import Logger
from ...zone import TadoZone

_LOGGER = Logger(__name__)


class Tado(TadoBase):
    """Interacts with a Tado thermostat via public my.tado.com API.

    Example usage: http = Http('me@somewhere.com', 'mypasswd')
                   t = Tado(http)
                   t.get_climate(1) # Get climate, zone 1.
    """

    def get_devices(self):
        """
        Gets device information.
        """

        request = TadoRequest()
        request.command = "devices"
        return self._http.request(request)

    def get_zones(self):
        """
        Gets zones information.
        """

        request = TadoRequest()
        request.command = "zones"

        return self._http.request(request)

    def get_zone_state(self, zone: int) -> TadoZone:
        """
        Gets current state of Zone as a TadoZone object.
        """

        return TadoZone.from_data(zone, self.get_state(zone))

    def get_zone_states(self):
        """
        Gets current states of all zones.
        """

        request = TadoRequest()
        request.command = "zoneStates"

        return self._http.request(request)

    def get_state(self, zone):
        """
        Gets current state of Zone.
        """

        request = TadoRequest()
        request.command = f"zones/{zone}/state"
        data = {
            **self._http.request(request),
            **self.get_zone_overlay_default(zone),
        }

        return data

    def get_capabilities(self, zone):
        """
        Gets current capabilities of zone.
        """

        request = TadoRequest()
        request.command = f"zones/{zone:d}/capabilities"

        return self._http.request(request)

    def get_climate(self, zone):
        """
        Gets temp (centigrade) and humidity (% RH) for zone.
        """

        data = self.get_state(zone)["sensorDataPoints"]
        return {
            "temperature": data["insideTemperature"]["celsius"],
            "humidity": data["humidity"]["percentage"],
        }

    def get_timetable(self, zone: int) -> Timetable:
        """
        Get the Timetable type currently active
        """

        request = TadoRequest()
        request.command = f"zones/{zone:d}/schedule/activeTimetable"
        request.mode = Mode.PLAIN
        data = self._http.request(request)

        if "id" not in data:
            raise TadoException(f'Returned data did not contain "id" : {str(data)}')

        return Timetable(data["id"])

    def set_timetable(self, zone: int, timetable: Timetable) -> None:
        """
        Set the Timetable type currently active
        id = 0 : ONE_DAY (MONDAY_TO_SUNDAY)
        id = 1 : THREE_DAY (MONDAY_TO_FRIDAY, SATURDAY, SUNDAY)
        id = 3 : SEVEN_DAY (MONDAY, TUESDAY, WEDNESDAY ...)
        """

        request = TadoRequest()
        request.command = f"zones/{zone:d}/schedule/activeTimetable"
        request.action = Action.CHANGE
        request.payload = {"id": timetable}
        request.mode = Mode.PLAIN

        self._http.request(request)

    def get_schedule(self, zone: int, timetable: Timetable, day=None) -> dict[str, Any]:
        """
        Get the JSON representation of the schedule for a zone.
        Zone has 3 different schedules, one for each timetable (see setTimetable)
        """
        request = TadoRequest()
        if day:
            request.command = f"zones/{zone:d}/schedule/timetables/{timetable:d}/blocks/{day}"
        else:
            request.command = f"zones/{zone:d}/schedule/timetables/{timetable:d}/blocks"
        request.mode = Mode.PLAIN

        return self._http.request(request)

    def set_schedule(self, zone, timetable: Timetable, day, data):
        """
        Set the schedule for a zone, day is required
        """

        request = TadoRequest()
        request.command = f"zones/{zone:d}/schedule/timetables/{timetable:d}/blocks/{day}"
        request.action = Action.CHANGE
        request.payload = data
        request.mode = Mode.PLAIN

        return self._http.request(request)

    def reset_zone_overlay(self, zone):
        """
        Delete current overlay
        """

        request = TadoRequest()
        request.command = f"zones/{zone:d}/overlay"
        request.action = Action.RESET
        request.mode = Mode.PLAIN

        return self._http.request(request)

    def set_zone_overlay(
        self,
        zone,
        overlay_mode,
        set_temp=None,
        duration=None,
        device_type="HEATING",
        power="ON",
        mode=None,
        fan_speed=None,
        swing=None,
        fan_level=None,
        vertical_swing=None,
        horizontal_swing=None,
    ):
        """
        Set current overlay for a zone
        """

        post_data = {
            "setting": {"type": device_type, "power": power},
            "termination": {"typeSkillBasedApp": overlay_mode},
        }

        if set_temp is not None:
            post_data["setting"]["temperature"] = {"celsius": set_temp}
            if fan_speed is not None:
                post_data["setting"]["fanSpeed"] = fan_speed
            elif fan_level is not None:
                post_data["setting"]["fanLevel"] = fan_level
            if swing is not None:
                post_data["setting"]["swing"] = swing
            else:
                if vertical_swing is not None:
                    post_data["setting"]["verticalSwing"] = vertical_swing
                if horizontal_swing is not None:
                    post_data["setting"]["horizontalSwing"] = horizontal_swing

        if mode is not None:
            post_data["setting"]["mode"] = mode

        if duration is not None:
            post_data["termination"]["durationInSeconds"] = duration

        request = TadoRequest()
        request.command = f"zones/{zone:d}/overlay"
        request.action = Action.CHANGE
        request.payload = post_data

        return self._http.request(request)

    def get_zone_overlay_default(self, zone: int):
        """
        Get current overlay default settings for zone.
        """

        request = TadoRequest()
        request.command = f"zones/{zone:d}/defaultOverlay"

        return self._http.request(request)

    def get_open_window_detected(self, zone):
        """
        Returns whether an open window is detected.
        """

        data = self.get_state(zone)

        if "openWindowDetected" in data:
            return {"openWindowDetected": data["openWindowDetected"]}
        else:
            return {"openWindowDetected": False}

    def set_open_window(self, zone):
        """
        Sets the window in zone to open
        Note: This can only be set if an open window was detected in this zone
        """

        request = TadoRequest()
        request.command = f"zones/{zone:d}/state/openWindow/activate"
        request.action = Action.SET
        request.mode = Mode.PLAIN

        return self._http.request(request)

    def reset_open_window(self, zone):
        """
        Sets the window in zone to closed
        """

        request = TadoRequest()
        request.command = f"zones/{zone:d}/state/openWindow"
        request.action = Action.RESET
        request.mode = Mode.PLAIN

        return self._http.request(request)

    def get_device_info(self, device_id, cmd=""):
        """
        Gets information about devices
        with option to get specific info i.e. cmd='temperatureOffset'
        """

        request = TadoRequest()
        request.command = cmd
        request.action = Action.GET
        request.domain = Domain.DEVICES
        request.device = device_id

        return self._http.request(request)

    def set_temp_offset(self, device_id, offset=0, measure="celsius"):
        """
        Set the Temperature offset on the device.
        """

        request = TadoRequest()
        request.command = "temperatureOffset"
        request.action = Action.CHANGE
        request.domain = Domain.DEVICES
        request.device = device_id
        request.payload = {measure: offset}

        return self._http.request(request)

    def get_heating_circuits(self):
        """
        Gets available heating circuits
        """

        request = TadoRequest()
        request.command = "heatingCircuits"

        return self._http.request(request)

    def get_zone_control(self, zone):
        """
        Get zone control information
        """

        request = TadoRequest()
        request.command = f"zones/{zone:d}/control"

        return self._http.request(request)

    def set_zone_heating_circuit(self, zone, heating_circuit):
        """
        Sets the heating circuit for a zone
        """

        request = TadoRequest()
        request.command = f"zones/{zone:d}/control/heatingCircuit"
        request.action = Action.CHANGE
        request.payload = {"circuitNumber": heating_circuit}

<<<<<<< HEAD
=======
        return self._http.request(request)

    def get_running_times(self, date=datetime.datetime.now().strftime("%Y-%m-%d")) -> dict:
        """
        Get the running times from the Minder API
        """

        request = TadoRequest()
        request.command = "runningTimes"
        request.action = Action.GET
        request.endpoint = Endpoint.MINDER
        request.params = {"from": date}

        return self._http.request(request)

    def get_boiler_install_state(self, bridge_id: str, auth_key: str):
        """
        Get the boiler wiring installation state from home by bridge endpoint
        """

        request = TadoRequest()
        request.action = Action.GET
        request.domain = Domain.HOME_BY_BRIDGE
        request.device = bridge_id
        request.command = "boilerWiringInstallationState"
        request.params = {"authKey": auth_key}

        return self._http.request(request)

    def get_boiler_max_output_temperature(self, bridge_id: str, auth_key: str):
        """
        Get the boiler max output temperature from home by bridge endpoint
        """

        request = TadoRequest()
        request.action = Action.GET
        request.domain = Domain.HOME_BY_BRIDGE
        request.device = bridge_id
        request.command = "boilerMaxOutputTemperature"
        request.params = {"authKey": auth_key}

        return self._http.request(request)

    def set_boiler_max_output_temperature(
        self, bridge_id: str, auth_key: str, temperature_in_celcius: float
    ):
        """
        Set the boiler max output temperature with home by bridge endpoint
        """

        request = TadoRequest()
        request.action = Action.CHANGE
        request.domain = Domain.HOME_BY_BRIDGE
        request.device = bridge_id
        request.command = "boilerMaxOutputTemperature"
        request.params = {"authKey": auth_key}
        request.payload = {"boilerMaxOutputTemperatureInCelsius": temperature_in_celcius}

>>>>>>> 75006f77
        return self._http.request(request)<|MERGE_RESOLUTION|>--- conflicted
+++ resolved
@@ -318,8 +318,6 @@
         request.action = Action.CHANGE
         request.payload = {"circuitNumber": heating_circuit}
 
-<<<<<<< HEAD
-=======
         return self._http.request(request)
 
     def get_running_times(self, date=datetime.datetime.now().strftime("%Y-%m-%d")) -> dict:
@@ -378,5 +376,4 @@
         request.params = {"authKey": auth_key}
         request.payload = {"boilerMaxOutputTemperatureInCelsius": temperature_in_celcius}
 
->>>>>>> 75006f77
         return self._http.request(request)