--- conflicted
+++ resolved
@@ -1,10 +1,11 @@
 """
 PyTado interface implementation for app.tado.com.
 """
+
 import datetime
 from typing import Any
 
-from PyTado.interface.api.base_tado import TadoBase, Timetable
+from PyTado.interface.api.base_tado import Presence, TadoBase, Timetable
 
 from ...exceptions import TadoException
 from ...http import Action, Domain, Endpoint, Mode, TadoRequest
@@ -224,8 +225,6 @@
 
         return self._http.request(request)
 
-<<<<<<< HEAD
-=======
     def set_home(self) -> None:
         """
         Sets HomeState to HOME
@@ -266,29 +265,6 @@
 
         self._http.request(request)
 
-    def set_auto(self) -> None:
-        """
-        Sets HomeState to AUTO
-        """
-
-        # Only attempt to set Auto Geofencing if it is believed to be supported
-        if self._auto_geofencing_supported:
-            request = TadoRequest()
-            request.command = "presenceLock"
-            request.action = Action.RESET
-
-            return self._http.request(request)
-        else:
-            raise TadoNotSupportedException("Auto mode is not known to be supported.")
-
-    def get_window_state(self, zone):
-        """
-        Returns the state of the window for zone
-        """
-
-        return {"openWindow": self.get_state(zone)["openWindow"]}
-
->>>>>>> 638653db
     def get_open_window_detected(self, zone):
         """
         Returns whether an open window is detected.
