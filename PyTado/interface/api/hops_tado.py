"""
PyTado interface implementation for hops.tado.com (Tado X).
"""

import functools
import logging
from typing import Any

from ...exceptions import TadoNotSupportedException
from ...http import Action, Domain, Http, Mode, TadoRequest, TadoXRequest
from ...logger import Logger
from ...zone import TadoXZone, TadoZone
from .my_tado import Tado, Timetable


def not_supported(reason):
    def decorator(func):
        @functools.wraps(func)
        def wrapper(*args, **kwargs):
            raise TadoNotSupportedException(f"{func.__name__} is not supported: {reason}")

        return wrapper

    return decorator


_LOGGER = Logger(__name__)


class TadoX(Tado):
    """Interacts with a Tado thermostat via hops.tado.com (Tado X) API.

    Example usage: http = Http('me@somewhere.com', 'mypasswd')
                   t = TadoX(http)
                   t.get_climate(1) # Get climate, room 1.
    """

    def __init__(
        self,
        http: Http,
        debug: bool = False,
    ):
        """Class Constructor"""

        super().__init__(http=http, debug=debug)

        if not http.is_x_line:
            raise TadoNotSupportedException("TadoX is only usable with LINE_X Generation")

        if debug:
            _LOGGER.setLevel(logging.DEBUG)
        else:
            _LOGGER.setLevel(logging.WARNING)

        self._http = http

        # Track whether the user's Tado instance supports auto-geofencing,
        # set to None until explicitly set
        self._auto_geofencing_supported = None

    def get_devices(self):
        """
        Gets device information.
        """

        request = TadoXRequest()
        request.command = "roomsAndDevices"

        rooms_and_devices: list[dict[str, Any]] = self._http.request(request)
        rooms = rooms_and_devices["rooms"]

        devices = [device for room in rooms for device in room["devices"]]

        for device in devices:
            serial_number = device.get("serialNo", device.get("serialNumber"))
            if not serial_number:
                continue

            request = TadoXRequest()
            request.domain = Domain.DEVICES
            request.device = serial_number
            device.update(self._http.request(request))

        if "otherDevices" in rooms_and_devices:
            devices.append(rooms_and_devices["otherDevices"])

        return devices

    def get_zones(self):
        """
        Gets zones (or rooms in Tado X API) information.
        """

        request = TadoXRequest()
        request.command = "roomsAndDevices"

        return self._http.request(request)["rooms"]

    def get_zone_state(self, zone: int) -> TadoZone:
        """
        Gets current state of Zone as a TadoXZone object.
        """

        return TadoXZone.from_data(zone, self.get_state(zone))

    def get_zone_states(self):
        """
        Gets current states of all zones.
        """

        request = TadoXRequest()
        request.command = "rooms"

        return self._http.request(request)

    def get_state(self, zone):
        """
        Gets current state of Zone.
        """

        request = TadoXRequest()
        request.command = f"rooms/{zone:d}"
        data = self._http.request(request)

        return data

    @not_supported("This method is not currently supported by the Tado X API")
    def get_capabilities(self, zone):
        """
        Gets current capabilities of zone.
        """
        pass

    def get_climate(self, zone):
        """
        Gets temp (centigrade) and humidity (% RH) for zone.
        """

        data = self.get_state(zone)["sensorDataPoints"]
        return {
            "temperature": data["insideTemperature"]["value"],
            "humidity": data["humidity"]["percentage"],
        }

    @not_supported("Tado X API only support seven days timetable")
    def set_timetable(self, zone: int, timetable: Timetable) -> None:
        """
        Set the Timetable type currently active
        id = 0 : ONE_DAY (MONDAY_TO_SUNDAY)
        id = 1 : THREE_DAY (MONDAY_TO_FRIDAY, SATURDAY, SUNDAY)
        id = 3 : SEVEN_DAY (MONDAY, TUESDAY, WEDNESDAY ...)
        """
        pass

    def get_schedule(self, zone: int, timetable: Timetable, day=None) -> dict[str, Any]:
        """
        Get the JSON representation of the schedule for a zone.
        Zone has 3 different schedules, one for each timetable (see setTimetable)
        """

        request = TadoXRequest()
        request.command = f"rooms/{zone:d}/schedule"

        return self._http.request(request)

    def set_schedule(self, zone, timetable: Timetable, day, data):
        """
        Set the schedule for a zone, day is not required for Tado X API.

        example data
        [
        {
            "start": "00:00",
            "end": "07:05",
            "dayType": "MONDAY",
            "setting": {
            "power": "ON",
            "temperature": {
                "value": 18
            }
            }
        },
        {
            "start": "07:05",
            "end": "22:05",
            "dayType": "MONDAY",
            "setting": {
            "power": "ON",
            "temperature": {
                "value": 22
            }
            }
        },
        {
            "start": "22:05",
            "end": "24:00",
            "dayType": "MONDAY",
            "setting": {
            "power": "ON",
            "temperature": {
                "value": 18
            }
            }
        }
        ]
        """

        request = TadoXRequest()
        request.command = f"rooms/{zone:d}/schedule"
        request.action = Action.SET
        request.payload = data
        request.mode = Mode.OBJECT

        return self._http.request(request)

    def reset_zone_overlay(self, zone):
        """
        Delete current overlay
        """

        request = TadoXRequest()
        request.command = f"rooms/{zone:d}/resumeSchedule"
        request.action = Action.SET

        return self._http.request(request)

    def set_zone_overlay(
        self,
        zone,
        overlay_mode,
        set_temp=None,
        duration=None,
        device_type="HEATING",
        power="ON",
        mode=None,
        fan_speed=None,
        swing=None,
        fan_level=None,
        vertical_swing=None,
        horizontal_swing=None,
    ):
        """
        Set current overlay for a zone, a room in Tado X API.
        """

        post_data = {
            "setting": {"type": device_type, "power": power},
            "termination": {"type": overlay_mode},
        }

        if set_temp is not None:
            post_data["setting"]["temperature"] = {
                "value": set_temp,
                "valueRaw": set_temp,
                "precision": 0.1,
            }

        if duration is not None:
            post_data["termination"]["durationInSeconds"] = duration

        request = TadoXRequest()
        request.command = f"rooms/{zone:d}/manualControl"
        request.action = Action.SET
        request.payload = post_data

        return self._http.request(request)

    @not_supported("Concept of zones is not available by Tado X API, they use rooms")
    def get_zone_overlay_default(self, zone: int):
        """
        Get current overlay default settings for zone.
        """
        pass

    def get_open_window_detected(self, zone):
        """
        Returns whether an open window is detected.
        """

        data = self.get_state(zone)

        if data["openWindow"] and "activated" in data["openWindow"]:
            return {"openWindowDetected": True}
        else:
            return {"openWindowDetected": False}

    @not_supported("This method is not currently supported by the Tado X API")
    def set_open_window(self, zone):
        """
        Sets the window in zone to open
        Note: This can only be set if an open window was detected in this zone
        """
<<<<<<< HEAD
        request = self._create_x_request()
        request.command = f"rooms/{zone}/openWindow"
        request.action = Action.SET

        return self._http.request(request)

=======
        pass

    @not_supported("This method is not currently supported by the Tado X API")
>>>>>>> bfab4838
    def reset_open_window(self, zone):
        """
        Sets the window in zone to closed
        """
<<<<<<< HEAD

        request = self._create_x_request()
        request.command = f"rooms/{zone}/openWindow"
        request.action = Action.RESET

        return self._http.request(request)
=======
        pass
>>>>>>> bfab4838

    def get_device_info(self, device_id, cmd=""):
        """
        Gets information about devices
        with option to get specific info i.e. cmd='temperatureOffset'
        """

        if cmd:
            request = TadoRequest()
            request.command = cmd
        else:
            request = TadoXRequest()

        request.action = Action.GET
        request.domain = Domain.DEVICES
        request.device = device_id

        return self._http.request(request)

    def set_temp_offset(self, device_id, offset=0, measure="celsius"):
        """
        Set the Temperature offset on the device.
        """

        request = TadoXRequest()
        request.command = f"roomsAndDevices/devices/{device_id}"
        request.action = Action.CHANGE
        request.payload = {"temperatureOffset": offset}

        return self._http.request(request)

    def set_child_lock(self, device_id, child_lock):
        """ "
        Set and toggle the child lock on the device.
        """

        request = TadoXRequest()
        request.command = f"roomsAndDevices/devices/{device_id}"
        request.action = Action.CHANGE
        request.payload = {"childLockEnabled": child_lock}

        self._http.request(request)<|MERGE_RESOLUTION|>--- conflicted
+++ resolved
@@ -290,32 +290,21 @@
         Sets the window in zone to open
         Note: This can only be set if an open window was detected in this zone
         """
-<<<<<<< HEAD
         request = self._create_x_request()
         request.command = f"rooms/{zone}/openWindow"
         request.action = Action.SET
 
         return self._http.request(request)
-
-=======
-        pass
-
-    @not_supported("This method is not currently supported by the Tado X API")
->>>>>>> bfab4838
+      
     def reset_open_window(self, zone):
         """
         Sets the window in zone to closed
         """
-<<<<<<< HEAD
-
         request = self._create_x_request()
         request.command = f"rooms/{zone}/openWindow"
         request.action = Action.RESET
 
         return self._http.request(request)
-=======
-        pass
->>>>>>> bfab4838
 
     def get_device_info(self, device_id, cmd=""):
         """
