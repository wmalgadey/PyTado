"""
PyTado interface implementation for hops.tado.com (Tado X).
"""

import functools
<<<<<<< HEAD
from typing import Any, Callable, overload

from PyTado.interface.api.base_tado import TadoBase, Timetable
from PyTado.models.common.schedule import ScheduleElement
from PyTado.models.home import AirComfort
from PyTado.models.line_x.device import Device, DevicesResponse, DevicesRooms
from PyTado.models.line_x.room import RoomState
from PyTado.models.line_x.schedule import (
    Schedule as ScheduleX,
    SetSchedule,
    TempValue as TempValueX,
)
from PyTado.models.pre_line_x import Schedule
from PyTado.models.return_models import Capabilities, Climate
from PyTado.types import (
    DayType,
    FanMode,
    FanSpeed,
    HorizontalSwing,
    HvacMode,
    OverlayMode,
    Power,
    VerticalSwing,
    ZoneType,
)

from ...exceptions import TadoException, TadoNotSupportedException
=======
from typing import Any

from PyTado.const import TYPE_HEATING
from PyTado.interface.api.base_tado import TadoBase, Timetable

from ...exceptions import TadoNotSupportedException
>>>>>>> 021aae82
from ...http import Action, Domain, Http, Mode, TadoRequest, TadoXRequest
from ...logger import Logger
from ...zone import TadoXZone, TadoZone


def not_supported(reason: str) -> Callable:
    def decorator(func: Callable) -> Callable:
        @functools.wraps(func)
        def wrapper(*args: Any, **kwargs: Any) -> None:
            raise TadoNotSupportedException(
                f"{func.__name__} is not supported: {reason}"
            )

        return wrapper

    return decorator


_LOGGER = Logger(__name__)


class TadoX(TadoBase):
    """Interacts with a Tado thermostat via hops.tado.com (Tado X) API.

    Example usage: http = Http('me@somewhere.com', 'mypasswd')
                   t = TadoX(http)
                   t.get_climate(1) # Get climate, room 1.
    """

    def __init__(
        self,
        http: Http,
        debug: bool = False,
    ):
        """Class Constructor"""
        if not http.is_x_line:
            raise TadoNotSupportedException(
                "TadoX is only usable with LINE_X Generation"
            )

        super().__init__(http=http, debug=debug)

    def get_devices(self) -> list[Device]:
        """
        Gets device information.
        """

        request = TadoXRequest()
        request.command = "roomsAndDevices"

        rooms_and_devices = DevicesResponse.model_validate(self._http.request(request))

<<<<<<< HEAD
        devices = [
            device for room in rooms_and_devices.rooms for device in room.devices
        ]
        devices.extend(rooms_and_devices.other_devices)
=======
        devices = [device for room in rooms for device in room["devices"]]

        for device in devices:
            device["generation"] = "LINE_X"

            serial_number = device.get("serialNo", device.get("serialNumber"))
            if not serial_number:
                continue

            request = TadoXRequest()
            request.domain = Domain.DEVICES
            request.device = serial_number
            device.update(self._http.request(request))

            # compatibility with my.tado.com API
            device["shortSerialNo"] = serial_number
            device["name"] = device["roomName"]
            device["id"] = device["roomId"]

            device.setdefault("characteristics", {"capabilities": {}})
            device["characteristics"]["capabilities"] = self.get_capabilities(serial_number)

        if "otherDevices" in rooms_and_devices:
            for device in rooms_and_devices["otherDevices"]:
                device["generation"] = "LINE_X"

                serial_number = device.get("serialNo", device.get("serialNumber"))
                device["shortSerialNo"] = serial_number

                devices.append(device)
>>>>>>> 021aae82

        return devices

    def get_zones(self) -> list[DevicesRooms]:
        """
        Gets zones (or rooms in Tado X API) information.
        """

        request = TadoXRequest()
        request.command = "roomsAndDevices"

        return DevicesResponse.model_validate(self._http.request(request)).rooms

    def get_zone_state(self, zone: int) -> TadoZone:
        """
        Gets current state of zone/room as a TadoXZone object.
        """

        return self.get_state(zone)  # type: ignore # TODO: proper Zone model

    def get_zone_states(self) -> dict[str, RoomState]:
        """
        Gets current states of all zones/rooms.
        """

        request = TadoXRequest()
        request.command = "rooms"

<<<<<<< HEAD
        rooms = [RoomState.model_validate(room) for room in self._http.request(request)]

        return {room.name: room for room in rooms}
=======
        rooms = self._http.request(request)

        # make response my.tado.com compatible
        zone_states = {"zoneStates": [{"id": room["id"], "name": room["name"]} for room in rooms]}

        return {**zone_states, "rooms": rooms}
>>>>>>> 021aae82

    def get_state(self, zone: int) -> RoomState:
        """
        Gets current state of zone/room.
        """

        request = TadoXRequest()
        request.command = f"rooms/{zone:d}"
        data = self._http.request(request)

        return RoomState.model_validate(data)

<<<<<<< HEAD
    def get_capabilities(self, zone: int) -> Capabilities:
        """
        Gets current capabilities of zone/room.
        """
=======
    def get_capabilities(self, zone):
        """
        Gets current capabilities of zone/room.
        """

        _LOGGER.warning(
            "get_capabilities is not supported by Tado X API. "
            "We currently always return type heating."
        )

        return {"type": TYPE_HEATING}
>>>>>>> 021aae82

        _LOGGER.warning(
            "get_capabilities is not supported by Tado X API. "
            "We currently always return type heating."
        )

        return Capabilities(type=ZoneType.HEATING)

    def get_climate(self, zone: int) -> Climate:
        """
        Gets temp (centigrade) and humidity (% RH) for zone/room.
        """

        data = self.get_state(zone)
        return Climate(
            temperature=data.sensor_data_points.inside_temperature.value,
            humidity=data.sensor_data_points.humidity.percentage,
        )

    @not_supported("Tado X API only support seven days timetable")
    def set_timetable(self, zone: int, timetable: Timetable) -> None:
        """
        Set the Timetable type currently active
        id = 0 : ONE_DAY (MONDAY_TO_SUNDAY)
        id = 1 : THREE_DAY (MONDAY_TO_FRIDAY, SATURDAY, SUNDAY)
        id = 3 : SEVEN_DAY (MONDAY, TUESDAY, WEDNESDAY ...)
        """
        pass

    @not_supported("Tado X API does not support historic data")
<<<<<<< HEAD
    def get_timetable(self, zone: int) -> None:
        pass

    @overload
    def get_schedule(
        self, zone: int, timetable: Timetable, day: DayType
    ) -> list[Schedule]: ...

    @overload
    def get_schedule(self, zone: int, timetable: Timetable) -> list[Schedule]: ...

    @overload
    def get_schedule(self, zone: int) -> ScheduleX: ...

    def get_schedule(
        self, zone: int, timetable: Timetable | None = None, day: DayType | None = None
    ) -> ScheduleX | list[Schedule]:
=======
    def get_timetable(self, zone: int):
        pass

    def get_schedule(self, zone: int, timetable: Timetable, day=None) -> dict[str, Any]:
>>>>>>> 021aae82
        """
        Get the JSON representation of the schedule for a zone.
        Zone has 3 different schedules, one for each timetable (see setTimetable)
        """

        request = TadoXRequest()
        request.command = f"rooms/{zone:d}/schedule"

        return ScheduleX.model_validate(self._http.request(request))

    @overload
    def set_schedule(
        self, zone: int, data: list[Schedule], timetable: Timetable, day: DayType
    ) -> list[Schedule]: ...

    @overload
    def set_schedule(self, zone: int, data: SetSchedule) -> None: ...

    def set_schedule(
        self,
        zone: int,
        data: list[Schedule] | SetSchedule,
        timetable: Timetable | None = None,
        day: DayType | None = None,
    ) -> None | list[Schedule]:
        """
        Set the schedule for a zone, day is not required for Tado X API.
        """
        if isinstance(data, SetSchedule):
            request = TadoXRequest()
            request.command = f"rooms/{zone:d}/schedule"
            request.action = Action.SET
            request.payload = data.model_dump(by_alias=True)
            request.mode = Mode.OBJECT
            self._http.request(request)
            return None
        raise TadoException("Invalid data type for set_schedule for Tado X API")

    def reset_zone_overlay(self, zone: int) -> None:
        """
        Delete current overlay
        """

        request = TadoXRequest()
        request.command = f"rooms/{zone:d}/resumeSchedule"
        request.action = Action.SET

        self._http.request(request)

    def set_zone_overlay(
        self,
        zone: int,
        overlay_mode: OverlayMode,
        set_temp: float | None = None,
        duration: int | None = None,
        device_type: ZoneType = ZoneType.HEATING,
        power: Power = Power.ON,
        mode: HvacMode | None = None,
        fan_speed: FanSpeed | None = None,
        swing: Any = None,
        fan_level: FanMode | None = None,
        vertical_swing: VerticalSwing | None = None,
        horizontal_swing: HorizontalSwing | None = None,
    ) -> None:
        """
        Set current overlay for a zone, a room in Tado X API.
        """

        post_data: dict[str, Any] = {
            "setting": {"type": device_type, "power": power},
            "termination": {"type": overlay_mode},
        }

        if set_temp is not None:
            post_data["setting"]["temperature"] = {
                "value": set_temp,
                "valueRaw": set_temp,
                "precision": 0.1,
            }

        if duration is not None:
            post_data["termination"]["durationInSeconds"] = duration

        request = TadoXRequest()
        request.command = f"rooms/{zone:d}/manualControl"
        request.action = Action.SET
        request.payload = post_data

        self._http.request(request)

    @not_supported("Concept of zones is not available by Tado X API, they use rooms")
    def get_zone_overlay_default(self, zone: int) -> None:
        """
        Get current overlay default settings for zone.
        """
        pass

    def get_open_window_detected(self, zone):
        """
        Returns whether an open window is detected.
        """

        data = self.get_state(zone)

        if data["openWindow"] and "activated" in data["openWindow"]:
            return {"openWindowDetected": True}
        else:
            return {"openWindowDetected": False}

    @not_supported("This method is not currently supported by the Tado X API")
    def set_open_window(self, zone: int) -> None:
        """
        Sets the window in zone to open
        Note: This can only be set if an open window was detected in this zone
        """
        pass

    @not_supported("This method is not currently supported by the Tado X API")
    def reset_open_window(self, zone: int) -> None:
        """
        Sets the window in zone to closed
        """
        pass

    def get_device_info(self, device_id: str) -> Device:
        """
        Gets information about devices
        with option to get specific info i.e. cmd='temperatureOffset'
        """
        request = TadoXRequest()
        request.command = f"devices/{device_id}"    
        return Device.model_validate(self._http.request(request))

    def set_temp_offset(self, device_id: str, offset: float = 0, measure: str = "celsius") -> None:
        """
        Set the Temperature offset on the device.
        """

        request = TadoXRequest()
        request.command = f"roomsAndDevices/devices/{device_id}"
        request.action = Action.CHANGE
        request.payload = {"temperatureOffset": offset}

        self._http.request(request)

    def set_child_lock(self, device_id: str, child_lock: bool) -> None:
        """ "
        Set and toggle the child lock on the device.
        """

        request = TadoXRequest()
        request.command = f"roomsAndDevices/devices/{device_id}"
        request.action = Action.CHANGE
        request.payload = {"childLockEnabled": child_lock}

        self._http.request(request)

<<<<<<< HEAD
    def get_air_comfort(self) -> AirComfort:
        request = TadoXRequest()
        request.command = "airComfort"

        return AirComfort.model_validate(self._http.request(request))

    @not_supported(
        "This method is not currently supported by Tado X Bridges (missing authKey)"
    )
    def get_boiler_install_state(self, bridge_id: str, auth_key: str) -> None:
        pass

    @not_supported(
        "This method is not currently supported by Tado X Bridges (missing authKey)"
    )
    def get_boiler_max_output_temperature(self, bridge_id: str, auth_key: str) -> None:
        pass

    @not_supported(
        "This method is not currently supported by Tado X Bridges (missing authKey)"
    )
    def set_boiler_max_output_temperature(
        self, bridge_id: str, auth_key: str, temperature_in_celcius: float
    ) -> None:
=======
    @not_supported("This method is not currently supported by Tado X Bridges (missing authKey)")
    def get_boiler_install_state(self, bridge_id: str, auth_key: str):
        pass

    @not_supported("This method is not currently supported by Tado X Bridges (missing authKey)")
    def get_boiler_max_output_temperature(self, bridge_id: str, auth_key: str):
        pass

    @not_supported("This method is not currently supported by Tado X Bridges (missing authKey)")
    def set_boiler_max_output_temperature(
        self, bridge_id: str, auth_key: str, temperature_in_celcius: float
    ):
>>>>>>> 021aae82
        pass<|MERGE_RESOLUTION|>--- conflicted
+++ resolved
@@ -3,19 +3,14 @@
 """
 
 import functools
-<<<<<<< HEAD
 from typing import Any, Callable, overload
 
 from PyTado.interface.api.base_tado import TadoBase, Timetable
-from PyTado.models.common.schedule import ScheduleElement
 from PyTado.models.home import AirComfort
 from PyTado.models.line_x.device import Device, DevicesResponse, DevicesRooms
 from PyTado.models.line_x.room import RoomState
-from PyTado.models.line_x.schedule import (
-    Schedule as ScheduleX,
-    SetSchedule,
-    TempValue as TempValueX,
-)
+from PyTado.models.line_x.schedule import Schedule as ScheduleX
+from PyTado.models.line_x.schedule import SetSchedule
 from PyTado.models.pre_line_x import Schedule
 from PyTado.models.return_models import Capabilities, Climate
 from PyTado.types import (
@@ -30,18 +25,10 @@
     ZoneType,
 )
 
-from ...exceptions import TadoException, TadoNotSupportedException
-=======
-from typing import Any
-
-from PyTado.const import TYPE_HEATING
-from PyTado.interface.api.base_tado import TadoBase, Timetable
-
-from ...exceptions import TadoNotSupportedException
->>>>>>> 021aae82
-from ...http import Action, Domain, Http, Mode, TadoRequest, TadoXRequest
-from ...logger import Logger
-from ...zone import TadoXZone, TadoZone
+from PyTado.exceptions import TadoException, TadoNotSupportedException
+from PyTado.http import Action, Http, Mode, TadoXRequest
+from PyTado.logger import Logger
+from PyTado.zone import TadoZone
 
 
 def not_supported(reason: str) -> Callable:
@@ -91,43 +78,10 @@
 
         rooms_and_devices = DevicesResponse.model_validate(self._http.request(request))
 
-<<<<<<< HEAD
         devices = [
             device for room in rooms_and_devices.rooms for device in room.devices
         ]
         devices.extend(rooms_and_devices.other_devices)
-=======
-        devices = [device for room in rooms for device in room["devices"]]
-
-        for device in devices:
-            device["generation"] = "LINE_X"
-
-            serial_number = device.get("serialNo", device.get("serialNumber"))
-            if not serial_number:
-                continue
-
-            request = TadoXRequest()
-            request.domain = Domain.DEVICES
-            request.device = serial_number
-            device.update(self._http.request(request))
-
-            # compatibility with my.tado.com API
-            device["shortSerialNo"] = serial_number
-            device["name"] = device["roomName"]
-            device["id"] = device["roomId"]
-
-            device.setdefault("characteristics", {"capabilities": {}})
-            device["characteristics"]["capabilities"] = self.get_capabilities(serial_number)
-
-        if "otherDevices" in rooms_and_devices:
-            for device in rooms_and_devices["otherDevices"]:
-                device["generation"] = "LINE_X"
-
-                serial_number = device.get("serialNo", device.get("serialNumber"))
-                device["shortSerialNo"] = serial_number
-
-                devices.append(device)
->>>>>>> 021aae82
 
         return devices
 
@@ -156,18 +110,9 @@
         request = TadoXRequest()
         request.command = "rooms"
 
-<<<<<<< HEAD
         rooms = [RoomState.model_validate(room) for room in self._http.request(request)]
 
         return {room.name: room for room in rooms}
-=======
-        rooms = self._http.request(request)
-
-        # make response my.tado.com compatible
-        zone_states = {"zoneStates": [{"id": room["id"], "name": room["name"]} for room in rooms]}
-
-        return {**zone_states, "rooms": rooms}
->>>>>>> 021aae82
 
     def get_state(self, zone: int) -> RoomState:
         """
@@ -180,24 +125,10 @@
 
         return RoomState.model_validate(data)
 
-<<<<<<< HEAD
     def get_capabilities(self, zone: int) -> Capabilities:
         """
         Gets current capabilities of zone/room.
         """
-=======
-    def get_capabilities(self, zone):
-        """
-        Gets current capabilities of zone/room.
-        """
-
-        _LOGGER.warning(
-            "get_capabilities is not supported by Tado X API. "
-            "We currently always return type heating."
-        )
-
-        return {"type": TYPE_HEATING}
->>>>>>> 021aae82
 
         _LOGGER.warning(
             "get_capabilities is not supported by Tado X API. "
@@ -228,7 +159,6 @@
         pass
 
     @not_supported("Tado X API does not support historic data")
-<<<<<<< HEAD
     def get_timetable(self, zone: int) -> None:
         pass
 
@@ -246,12 +176,6 @@
     def get_schedule(
         self, zone: int, timetable: Timetable | None = None, day: DayType | None = None
     ) -> ScheduleX | list[Schedule]:
-=======
-    def get_timetable(self, zone: int):
-        pass
-
-    def get_schedule(self, zone: int, timetable: Timetable, day=None) -> dict[str, Any]:
->>>>>>> 021aae82
         """
         Get the JSON representation of the schedule for a zone.
         Zone has 3 different schedules, one for each timetable (see setTimetable)
@@ -409,7 +333,6 @@
 
         self._http.request(request)
 
-<<<<<<< HEAD
     def get_air_comfort(self) -> AirComfort:
         request = TadoXRequest()
         request.command = "airComfort"
@@ -434,18 +357,4 @@
     def set_boiler_max_output_temperature(
         self, bridge_id: str, auth_key: str, temperature_in_celcius: float
     ) -> None:
-=======
-    @not_supported("This method is not currently supported by Tado X Bridges (missing authKey)")
-    def get_boiler_install_state(self, bridge_id: str, auth_key: str):
-        pass
-
-    @not_supported("This method is not currently supported by Tado X Bridges (missing authKey)")
-    def get_boiler_max_output_temperature(self, bridge_id: str, auth_key: str):
-        pass
-
-    @not_supported("This method is not currently supported by Tado X Bridges (missing authKey)")
-    def set_boiler_max_output_temperature(
-        self, bridge_id: str, auth_key: str, temperature_in_celcius: float
-    ):
->>>>>>> 021aae82
         pass