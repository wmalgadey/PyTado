--- conflicted
+++ resolved
@@ -1,16 +1,11 @@
 import unittest
 from unittest import mock
 
-<<<<<<< HEAD
-from PyTado.http import DeviceActivationStatus
-from PyTado.interface import TadoClientInitializer, Tado
-=======
 from . import common
 
 from PyTado.http import DeviceActivationStatus, Http
 from PyTado.interface import Tado
 import PyTado.interface.api as API
->>>>>>> 4144eff4
 
 
 class TestTadoInterface(unittest.TestCase):
@@ -46,42 +41,18 @@
         check_x_patch.start()
         self.addCleanup(check_x_patch.stop)
 
-<<<<<<< HEAD
-        tado_interface = TadoClientInitializer()
-        tado_interface.device_activation()
-
-        client = tado_interface.get_client()
-        client.get_me()
-
-        assert not tado_interface.http.is_x_line
-
-=======
         tado_interface = Tado()
         tado_interface.device_activation()
         tado_interface.get_me()
 
         assert not tado_interface._http.is_x_line
 
->>>>>>> 4144eff4
         mock_my_get_me.assert_called_once()
         mock_hops_get_me.assert_not_called()
 
     @mock.patch("PyTado.interface.api.my_tado.Tado.get_me")
     @mock.patch("PyTado.interface.api.hops_tado.TadoX.get_me")
     def test_interface_with_tadox_api(self, mock_hops_get_me, mock_my_get_me):
-<<<<<<< HEAD
-
-        with mock.patch("PyTado.http.Http._check_x_line_generation") as check_x_patch:
-            check_x_patch.return_value = True
-
-            tado_interface = TadoClientInitializer()
-            tado_interface.device_activation()
-
-            client = tado_interface.get_client()
-            client.get_me()
-
-            assert tado_interface.http.is_x_line
-=======
 
         with mock.patch("PyTado.http.Http._check_x_line_generation") as check_x_patch:
             check_x_patch.return_value = True
@@ -91,7 +62,6 @@
             tado_interface.get_me()
 
             assert tado_interface._http.is_x_line
->>>>>>> 4144eff4
 
             mock_my_get_me.assert_not_called()
             mock_hops_get_me.assert_called_once()
