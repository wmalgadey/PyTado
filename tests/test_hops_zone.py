"""Test the TadoZone object."""

import json
import unittest
from unittest import mock
import responses
from . import common

from PyTado.http import Http
from PyTado.interface.api import TadoX


class TadoZoneTestCase(unittest.TestCase):
    """Test cases for zone class"""

    def setUp(self) -> None:
        super().setUp()
<<<<<<< HEAD
        login_patch = mock.patch(
            "PyTado.http.Http._login", return_value=(1234, "foo")
=======
        login_patch = mock.patch("PyTado.http.Http._login_device_flow")
        device_activation_patch = mock.patch(
            "PyTado.http.Http.device_activation"
>>>>>>> 8a0f9587
        )
        is_x_line_patch = mock.patch(
            "PyTado.http.Http._check_x_line_generation", return_value=True
        )
        get_me_patch = mock.patch("PyTado.interface.api.Tado.get_me")
        login_patch.start()
        device_activation_patch.start()
        is_x_line_patch.start()
        get_me_patch.start()
        self.addCleanup(login_patch.stop)
        self.addCleanup(device_activation_patch.stop)
        self.addCleanup(is_x_line_patch.stop)
        self.addCleanup(get_me_patch.stop)

        responses.add(
            responses.GET,
            "https://hops.tado.com/homes/1234/roomsAndDevices",
            json=json.loads(common.load_fixture("tadox/rooms_and_devices.json")),
            status=200,
        )

<<<<<<< HEAD
        self.http = Http("my@username.com", "mypassword")
=======
        self.http = Http()
        self.http.device_activation()
        self.http._x_api = True
>>>>>>> 8a0f9587
        self.tado_client = TadoX(self.http)

    def set_fixture(self, filename: str) -> None:
        responses.add(
            responses.GET,
            "https://hops.tado.com/homes/1234/rooms/1",
            json=json.loads(common.load_fixture(filename)),
            status=200,
        )

    @responses.activate
    def test_tadox_heating_auto_mode(self):
        """Test general homes response."""

        self.set_fixture("home_1234/tadox.heating.auto_mode.json")
        mode = self.tado_client.get_zone_state(1)

        assert mode.ac_power is None
        assert mode.ac_power_timestamp is None
        assert mode.available is True
        assert mode.connection == "CONNECTED"
        assert mode.current_fan_speed is None
        assert mode.current_humidity == 38.00
        assert mode.current_humidity_timestamp is None
        assert mode.current_hvac_action == "HEATING"
        assert mode.current_hvac_mode == "SMART_SCHEDULE"
        assert mode.current_swing_mode == "OFF"
        assert mode.current_temp == 24.00
        assert mode.current_temp_timestamp is None
        assert mode.heating_power is None
        assert mode.heating_power_percentage == 100.0
        assert mode.heating_power_timestamp is None
        assert mode.is_away is None
        assert mode.link is None
        assert mode.open_window is False
        assert not mode.open_window_attr
        assert mode.overlay_active is False
        assert mode.overlay_termination_type is None
        assert mode.power == "ON"
        assert mode.precision == 0.01
        assert mode.preparation is False
        assert mode.tado_mode is None
        assert mode.target_temp == 22.0
        assert mode.zone_id == 1

    def test_tadox_heating_manual_mode(self):
        """Test general homes response."""

        self.set_fixture("home_1234/tadox.heating.manual_mode.json")
        mode = self.tado_client.get_zone_state(1)

        assert mode.ac_power is None
        assert mode.ac_power_timestamp is None
        assert mode.available is True
        assert mode.connection == "CONNECTED"
        assert mode.current_fan_speed is None
        assert mode.current_humidity == 38.00
        assert mode.current_humidity_timestamp is None
        assert mode.current_hvac_action == "HEATING"
        assert mode.current_hvac_mode == "HEAT"
        assert mode.current_swing_mode == "OFF"
        assert mode.current_temp == 24.07
        assert mode.current_temp_timestamp is None
        assert mode.heating_power is None
        assert mode.heating_power_percentage == 100.0
        assert mode.heating_power_timestamp is None
        assert mode.is_away is None
        assert mode.link is None
        assert mode.open_window is False
        assert not mode.open_window_attr
        assert mode.overlay_active is True
        assert mode.overlay_termination_type == "NEXT_TIME_BLOCK"
        assert mode.power == "ON"
        assert mode.precision == 0.01
        assert mode.preparation is False
        assert mode.tado_mode is None
        assert mode.target_temp == 25.5
        assert mode.zone_id == 1

    def test_tadox_heating_manual_off(self):
        """Test general homes response."""

        self.set_fixture("home_1234/tadox.heating.manual_off.json")
        mode = self.tado_client.get_zone_state(1)

        assert mode.ac_power is None
        assert mode.ac_power_timestamp is None
        assert mode.available is True
        assert mode.connection == "CONNECTED"
        assert mode.current_fan_speed is None
        assert mode.current_humidity == 38.00
        assert mode.current_humidity_timestamp is None
        assert mode.current_hvac_action == "OFF"
        assert mode.current_hvac_mode == "OFF"
        assert mode.current_swing_mode == "OFF"
        assert mode.current_temp == 24.08
        assert mode.current_temp_timestamp is None
        assert mode.heating_power is None
        assert mode.heating_power_percentage == 0.0
        assert mode.heating_power_timestamp is None
        assert mode.is_away is None
        assert mode.link is None
        assert mode.open_window is False
        assert not mode.open_window_attr
        assert mode.overlay_active is True
        assert mode.overlay_termination_type == "NEXT_TIME_BLOCK"
        assert mode.power == "OFF"
        assert mode.precision == 0.01
        assert mode.preparation is False
        assert mode.tado_mode is None
        assert mode.target_temp is None
        assert mode.zone_id == 1

    @responses.activate
    def test_get_devices(self):
        """ Test get_devices method """

        rooms = self.tado_client.get_zones()
        assert len(rooms) == 2
        room_1 = rooms[0]
        assert room_1.room_name == 'Room 1'
        assert room_1.devices[0].serial_number == 'VA1234567890'

    @responses.activate
    def test_set_window_open(self):
        """ Test get_devices method """

        devices_and_rooms = self.tado_client.get_zones()
        for room in devices_and_rooms:
            result = self.tado_client.set_open_window(zone=room.room_id)
            assert isinstance(result, dict)

    @responses.activate
    def test_reset_window_open(self):
        """ Test get_devices method """

        devices_and_rooms = self.tado_client.get_zones()
        for room in devices_and_rooms:
            result = self.tado_client.reset_open_window(zone=room.room_id)
            assert isinstance(result, dict)<|MERGE_RESOLUTION|>--- conflicted
+++ resolved
@@ -15,14 +15,9 @@
 
     def setUp(self) -> None:
         super().setUp()
-<<<<<<< HEAD
-        login_patch = mock.patch(
-            "PyTado.http.Http._login", return_value=(1234, "foo")
-=======
         login_patch = mock.patch("PyTado.http.Http._login_device_flow")
         device_activation_patch = mock.patch(
             "PyTado.http.Http.device_activation"
->>>>>>> 8a0f9587
         )
         is_x_line_patch = mock.patch(
             "PyTado.http.Http._check_x_line_generation", return_value=True
@@ -44,13 +39,16 @@
             status=200,
         )
 
-<<<<<<< HEAD
-        self.http = Http("my@username.com", "mypassword")
-=======
+        responses.add(
+            responses.GET,
+            "https://hops.tado.com/homes/1234/roomsAndDevices",
+            json=json.loads(common.load_fixture("tadox/rooms_and_devices.json")),
+            status=200,
+        )
+
         self.http = Http()
         self.http.device_activation()
         self.http._x_api = True
->>>>>>> 8a0f9587
         self.tado_client = TadoX(self.http)
 
     def set_fixture(self, filename: str) -> None:
