--- conflicted
+++ resolved
@@ -16,11 +16,7 @@
 
     def setUp(self) -> None:
         super().setUp()
-<<<<<<< HEAD
-        login_patch = mock.patch("PyTado.http.Http._login", return_value=(1234, "foo"))
-=======
         login_patch = mock.patch("PyTado.http.Http._login_device_flow")
->>>>>>> 8a0f9587
         get_me_patch = mock.patch("PyTado.interface.api.Tado.get_me")
         login_patch.start()
         get_me_patch.start()
@@ -38,11 +34,13 @@
             status=204,
         )
 
-<<<<<<< HEAD
-        self.http = Http("my@username.com", "mypassword")
-=======
+        responses.add(
+            responses.DELETE,
+            "https://my.tado.com/api/v2/homes/1234/presenceLock",
+            status=204,
+        )
+
         self.http = Http()
->>>>>>> 8a0f9587
         self.tado_client = Tado(self.http)
 
     @responses.activate
