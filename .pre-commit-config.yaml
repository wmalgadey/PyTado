fail_fast: true

repos:
- repo: https://github.com/pre-commit/pre-commit-hooks
  rev: v5.0.0
  hooks:
    - id: no-commit-to-branch
      name: "Don't commit to master branch"
      args: [--branch, master]
    - id: check-ast
    - id: check-json
    - id: check-merge-conflict
    - id: check-toml
    - id: check-yaml
    - id: check-json
    - id: end-of-file-fixer
      exclude: custom_components/econnect_metronet/manifest.json
    - id: mixed-line-ending
    - id: trailing-whitespace


- repo: https://github.com/PyCQA/isort
  rev: 5.13.2
  hooks:
    - id: isort
      exclude: tests/
      args: ["--profile", "black"]

<<<<<<< HEAD
- repo: https://github.com/psf/black
  rev: 24.10.0
  hooks:
    - id: black
      exclude: tests/
      args: [--line-length=100]

- repo: https://github.com/pre-commit/mirrors-autopep8
  rev: v1.5.7
  hooks:
    - id: autopep8
      exclude: tests/
      args: [--max-line-length=100, --aggressive, --aggressive]
=======
- repo: https://github.com/asottile/pyupgrade
  rev: v3.19.1
  hooks:
    - id: pyupgrade
>>>>>>> 0be233d2

- repo: https://github.com/PyCQA/flake8
  rev: 7.1.1
  hooks:
    - id: flake8
      exclude: tests/
      args: [--max-line-length=100]

- repo: https://github.com/asottile/pyupgrade
  rev: v3.19.1
  hooks:
    - id: pyupgrade

- repo: https://github.com/PyCQA/bandit
  rev: '1.8.0'
  hooks:
    - id: bandit

- repo: https://github.com/astral-sh/ruff-pre-commit
  # Ruff version.
  rev: v0.8.4
  hooks:
    - id: ruff
      exclude: tests/
      args: [--line-length=100, --fix]

- repo: https://github.com/pre-commit/mirrors-mypy
  rev: v1.14.0
  hooks:
    - id: mypy
      exclude: tests/
      additional_dependencies: [types-requests]

- repo: local
  hooks:
    - id: prettier
      name: prettier
      entry: prettier
      language: system
      types: [python, json, yaml, markdown]

    - id: pytest
      name: pytest
      entry: pytest
      language: python
      types: [python]
      pass_filenames: false
      always_run: true
      additional_dependencies: [responses, pytest-mock]<|MERGE_RESOLUTION|>--- conflicted
+++ resolved
@@ -26,26 +26,12 @@
       exclude: tests/
       args: ["--profile", "black"]
 
-<<<<<<< HEAD
-- repo: https://github.com/psf/black
-  rev: 24.10.0
-  hooks:
-    - id: black
-      exclude: tests/
-      args: [--line-length=100]
-
 - repo: https://github.com/pre-commit/mirrors-autopep8
   rev: v1.5.7
   hooks:
     - id: autopep8
       exclude: tests/
       args: [--max-line-length=100, --aggressive, --aggressive]
-=======
-- repo: https://github.com/asottile/pyupgrade
-  rev: v3.19.1
-  hooks:
-    - id: pyupgrade
->>>>>>> 0be233d2
 
 - repo: https://github.com/PyCQA/flake8
   rev: 7.1.1
